--- conflicted
+++ resolved
@@ -94,12 +94,8 @@
         // 1. exchange half of APT to stAPT
         let coin_amount = coin::value<AptosCoin>(&coins);
         // STAPT and APT decimals are all 8
-<<<<<<< HEAD
         let (apt_reserve, _st_apt_reserve) = get_reserves_size<AptosCoin, StakedAptos, Stable>();
         let apt_to_swap = coin_amount / (apt_reserve + _st_apt_reserve) * _st_apt_reserve;
-=======
-        let apt_to_swap = coin_amount / 2;
->>>>>>> 77bb1475
         let apt_to_stapt = coin::extract(&mut coins, apt_to_swap);
         let st_apt = ditto_staking::exchange_aptos(apt_to_stapt, user_addr);
 
