--- conflicted
+++ resolved
@@ -123,12 +123,7 @@
         coins::mint_coin<USDT>(token_admin, signer::address_of(userB), 50);
         satay::deposit<USDT>(userB, signer::address_of(manager_acc), 0, 50);
         assert!(coin::balance<vault::VaultCoin<USDT>>(signer::address_of(userB)) == 43, 1);
-<<<<<<< HEAD
-        timestamp::fast_forward_seconds(1000);
-        base_strategy::harvest<AptosCoin, USDT>(signer::address_of(manager_acc), 0);
-=======
         simple_staking_strategy::harvest<AptosCoin, USDT>(manager_acc, 0);
->>>>>>> 2adfffa7
         assert!(check_dao_fee(vault_address) == 5, 1);
 
         // userA withdraws 100 share token
