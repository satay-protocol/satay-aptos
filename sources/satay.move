/// user and strategy entry point to vault operations
/// holds all VaultCapability resources in a table
module satay::satay {

    use std::option::{Self, Option};
    use std::signer;

    use aptos_framework::coin::{Self, Coin};
    use aptos_framework::account::{Self, SignerCapability};

    use satay_coins::vault_coin::{VaultCoin};
    use satay_coins::strategy_coin::{StrategyCoin};

    use satay::global_config;
    use satay::vault_config;
    use satay::strategy_config;
    use satay::keeper_config;

    use satay::vault::{Self, VaultCapability, KeeperCapability, UserCapability, VaultManagerCapability};
    use satay::satay_account;
    use satay::strategy_coin;
    use satay::strategy_coin::StrategyCapability;

    friend satay::base_strategy;

    // error codes

    /// when StrategyType is not approved for a vault
    const ERR_STRATEGY: u64 = 1;

    // structs

    /// holds the SignerCapability for the deployer of the SatayCoins package
    /// * signer_cap: SignerCapability - needed to create new vaults and strategies
    struct SatayAccount has key {
        signer_cap: SignerCapability
    }

    /// holds the VaultCapability for Vault<BaseCoin>
    /// * vault_cap: Option<VaultCapability<BaseCoin>> - allows lending of vault_cap
    struct VaultInfo<phantom BaseCoin> has key {
        vault_cap: Option<VaultCapability<BaseCoin>>,
    }

    /// holds the StrategyCapability for Strategy<BaseCoin, StrategyType>
    /// * strategy_cap: Option<StrategyCapability<BaseCoin, StrategyType>> - allows lending of strategy_cap
    struct StrategyInfo<phantom BaseCoin, phantom StrategyType: drop> has key {
        strategy_cap: Option<StrategyCapability<BaseCoin, StrategyType>>
    }

    // deployer functions

    /// initialize the satay package
    /// * satay: &signer - must be the deployer of the Satay package
    public entry fun initialize(satay: &signer) {
        global_config::initialize(satay);
        let signer_cap = satay_account::retrieve_signer_cap(satay);
        move_to(satay, SatayAccount {
            signer_cap
        });
    }

    // governance functions

    /// create Vault<BaseCoin> and store VaultCapability in SatayAccount
    /// * governance: &signer - must have the governance role
    /// * management_fee: u64 - in BPS
    /// * performance_fee: u64 - in BPS
    public entry fun new_vault<BaseCoin>(governance: &signer, management_fee: u64, performance_fee: u64)
    acquires SatayAccount {
        global_config::assert_governance(governance);

        let satay_account = borrow_global<SatayAccount>(@satay);
        let satay_account_signer = account::create_signer_with_capability(&satay_account.signer_cap);

        // create vault and add to manager vaults table
        let vault_cap = vault::new<BaseCoin>(
            &satay_account_signer,
            management_fee,
            performance_fee
        );

        move_to(&satay_account_signer, VaultInfo<BaseCoin> {
            vault_cap: option::some(vault_cap)
        });
    }

    /// create StrategyCoin<BaseCoin, StrategyType> and store StrategyCapability in SatayAccount
    /// * governance: &signer - must have the governance role
    /// * witness: StrategyType - witness pattern
    public fun new_strategy<BaseCoin, StrategyType: drop>(governance: &signer, witness: StrategyType)
    acquires SatayAccount {
        global_config::assert_governance(governance);
        let satay_account = borrow_global<SatayAccount>(@satay);
        let satay_account_signer = account::create_signer_with_capability(&satay_account.signer_cap);
        let strategy_cap = strategy_coin::initialize<BaseCoin, StrategyType>(
            &satay_account_signer,
            signer::address_of(governance),
            witness
        );
        move_to(&satay_account_signer, StrategyInfo<BaseCoin, StrategyType> {
            strategy_cap: option::some(strategy_cap)
        });
    }

    // vault manager fucntions

    /// updates the management and performance fee for Vault<BaseCoin>
    /// * vault_manager: &signer - must have the vault_manager role for Vault<BaseCoin>
    /// * management_fee: u64 - in BPS
    /// * performance_fee: u64 - in BPS
    public entry fun update_vault_fee<BaseCoin>(vault_manager: &signer, management_fee: u64, performance_fee: u64)
    acquires SatayAccount, VaultInfo {
        let vault_manager_cap = vault_manager_lock_vault<BaseCoin>(vault_manager);
        vault::update_fee(&vault_manager_cap, management_fee, performance_fee);
        vault_manager_unlock_vault<BaseCoin>(vault_manager_cap);
    }

    /// freezes user deposits to Vault<BaseCoin>
    /// * vault_manager: &signer - must have the vault_manager role for Vault<BaseCoin>
    public entry fun freeze_vault<BaseCoin>(vault_manager: &signer)
    acquires SatayAccount, VaultInfo {
        let vault_manager_cap = vault_manager_lock_vault<BaseCoin>(vault_manager);
        vault::freeze_vault(&vault_manager_cap);
        vault_manager_unlock_vault<BaseCoin>(vault_manager_cap);
    }

    /// unfreezes user deposits to Vault<BaseCoin>
    /// * vault_manager: &signer - must have the vault_manager role for Vault<BaseCoin>
    public entry fun unfreeze_vault<BaseCoin>(vault_manager: &signer)
    acquires SatayAccount, VaultInfo {
        let vault_manager_cap = vault_manager_lock_vault<BaseCoin>(vault_manager);
        vault::unfreeze_vault(&vault_manager_cap);
        vault_manager_unlock_vault<BaseCoin>(vault_manager_cap);
    }

    /// allows StrategyType to withdraw BaseCoin from and deposit StrategyCoin<BaseCoin, StrategyType> to Vault<BaseCoin>
    /// * vault_manager: &signer - must have the vault_manager role for Vault<BaseCoin>
    /// * debt_ratio: u64 - the percentage of vault's total assets available to StrategyType in BPS
    /// * witness: &StrategyType - witness pattern
    public(friend) fun approve_strategy<BaseCoin, StrategyType: drop>(
        vault_manager: &signer,
        debt_ratio: u64,
        witness: &StrategyType
    )
    acquires SatayAccount, VaultInfo {
        let vault_manager_cap = vault_manager_lock_vault<BaseCoin>(vault_manager);
        vault::approve_strategy<BaseCoin, StrategyType>(&vault_manager_cap, debt_ratio, witness);
        vault_manager_unlock_vault<BaseCoin>(vault_manager_cap);
    }

    /// update the debt_ratio for StrategyType on Vault<BaseCoin>
    /// * vault_manager: &signer - must have the vault_manager role for Vault<BaseCoin>
    /// * debt_ratio: u64 - the percentage of vault's total assets available to StrategyType in BPS
    /// * witness: &StrategyType - witness pattern
    public(friend) fun update_strategy_debt_ratio<BaseCoin, StrategyType: drop>(
        vault_manager: &signer,
        debt_ratio: u64,
        witness: &StrategyType
    )
    acquires SatayAccount, VaultInfo {
        let vault_manager_cap = vault_manager_lock_vault<BaseCoin>(vault_manager);
        vault::update_strategy_debt_ratio<BaseCoin, StrategyType>(
            &vault_manager_cap,
            debt_ratio,
            witness
        );
        vault_manager_unlock_vault<BaseCoin>(vault_manager_cap);
    }

    // user functions

    /// deposit Coin<BaseCoin> into Vault<BaseCoin> and mint Coin<VaultCoin<BaseCoin>> to user
    /// * user: &signer
    /// * amount: u64 - amount of BaseCoin to deposit
    public entry fun deposit<BaseCoin>(user: &signer, amount: u64)
    acquires SatayAccount, VaultInfo {
        let base_coins = coin::withdraw<BaseCoin>(user, amount);
        let vault_coins = deposit_as_user(user, base_coins);
        let user_addr = signer::address_of(user);
        if(!coin::is_account_registered<VaultCoin<BaseCoin>>(user_addr)){
            coin::register<VaultCoin<BaseCoin>>(user);
        };
        coin::deposit(user_addr, vault_coins);
    }

    /// converts Coin<BaseCoin> into Coin<VaultCoin<BaseCoin>> by depositing into Vault<BaseCoin>
    /// * user: &signer
    /// * base_coins: Coin<BaseCoin>
    public fun deposit_as_user<BaseCoin>(
        user: &signer,
        base_coins: Coin<BaseCoin>
    ): Coin<VaultCoin<BaseCoin>>
    acquires SatayAccount, VaultInfo {
        let user_cap = user_lock_vault<BaseCoin>(user);
        let vault_coins = vault::deposit_as_user(&user_cap, base_coins);
        user_unlock_vault<BaseCoin>(user_cap);
        vault_coins
    }

    /// burn Coin<VaultCoin<BaseCoin>> from user and withdraw Coin<BaseCoin> from Vault<BaseCoin>
    /// * user: &signer
    /// * amount: u64 - amount of VaultCoin<BaseCoin> to withdraw
    public entry fun withdraw<BaseCoin>(user: &signer, amount: u64)
    acquires SatayAccount, VaultInfo {
        let vault_coins = coin::withdraw<VaultCoin<BaseCoin>>(user, amount);
        let base_coins = withdraw_as_user(user, vault_coins);
        let user_addr = signer::address_of(user);
        if(!coin::is_account_registered<BaseCoin>(user_addr)){
            coin::register<BaseCoin>(user);
        };
        coin::deposit(user_addr, base_coins);
    }

    /// converts Coin<VaultCoin<BaseCoin>> into Coin<BaseCoin> by withdrawing from Vault<BaseCoin>
    /// * user: &signer
    /// * vault_coins: Coin<VaultCoin<BaseCoin>>
    public fun withdraw_as_user<BaseCoin>(
        user: &signer,
        vault_coins: Coin<VaultCoin<BaseCoin>>
    ): Coin<BaseCoin>
    acquires SatayAccount, VaultInfo {
        let user_cap = user_lock_vault<BaseCoin>(user);
        let base_coins = vault::withdraw_as_user<BaseCoin>(&user_cap, vault_coins);
        user_unlock_vault<BaseCoin>(user_cap);
        base_coins
    }

    // strategy coin functions

    /// mint amount of StrategyCoin<BaseCoin, StrategyType>
    /// @param amount: u64 - amount of StrategyCoin<BaseCoin, StrategyType> to mint
    /// @param _witness: StrategyType - witness pattern
    public fun strategy_mint<BaseCoin, StrategyType: drop>(
        amount: u64,
        _witness: StrategyType
    ): Coin<StrategyCoin<BaseCoin, StrategyType>>
    acquires SatayAccount, StrategyInfo {
        let satay_account_address = get_satay_account_address();
        let strategy_info = borrow_global<StrategyInfo<BaseCoin, StrategyType>>(
            satay_account_address
        );
        strategy_coin::mint(option::borrow(&strategy_info.strategy_cap), amount)
    }

    /// burn StrategyCoin<BaseCoin, StrategyType>
    /// @param strategy_coins: Coin<StrategyCoin<BaseCoin, StrategyType>>
    /// @param _witness: StrategyType - witness pattern
    public fun strategy_burn<BaseCoin, StrategyType: drop>(
        strategy_coins: Coin<StrategyCoin<BaseCoin, StrategyType>>,
        _witness: StrategyType
    ) acquires SatayAccount, StrategyInfo {
        let satay_account_address = get_satay_account_address();
        let strategy_info = borrow_global<StrategyInfo<BaseCoin, StrategyType>>(
            satay_account_address
        );
        strategy_coin::burn(option::borrow(&strategy_info.strategy_cap), strategy_coins);
    }

    /// create CoinStore<CoinType> for StrategyType on strategy resource account
    /// * _witness: StrategyType - witness pattern
    public fun strategy_add_coin<BaseCoin, StrategyType: drop, CoinType>(_witness: StrategyType)
    acquires SatayAccount, StrategyInfo {
        let satay_account_address = get_satay_account_address();
        let strategy_info = borrow_global<StrategyInfo<BaseCoin, StrategyType>>(
            satay_account_address
        );
        strategy_coin::add_coin<BaseCoin, StrategyType, CoinType>(option::borrow(&strategy_info.strategy_cap));
    }

    /// deposit CoinType into the strategy account
    /// @param coins: Coin<CoinType>
    /// @param _witness: StrategyType - witness pattern
    public fun strategy_deposit<BaseCoin, StrategyType: drop, CoinType>(coins: Coin<CoinType>, _witness: StrategyType)
    acquires SatayAccount, StrategyInfo {
        let satay_account_address = get_satay_account_address();
        let strategy_info = borrow_global<StrategyInfo<BaseCoin, StrategyType>>(
            satay_account_address
        );
        strategy_coin::deposit<BaseCoin, StrategyType, CoinType>(option::borrow(&strategy_info.strategy_cap), coins);
    }

    /// withdraw CoinType from the strategy account
    /// @param amount: u64 - amount of CoinType to withdraw
    /// @param _witness: StrategyType - witness pattern
    public fun strategy_withdraw<BaseCoin, StrategyType: drop, CoinType>(
        amount: u64,
        _witness: StrategyType
    ): Coin<CoinType> acquires SatayAccount, StrategyInfo {
        let satay_account_address = get_satay_account_address();
        let strategy_info = borrow_global<StrategyInfo<BaseCoin, StrategyType>>(
            satay_account_address
        );
        strategy_coin::withdraw<BaseCoin, StrategyType, CoinType>(option::borrow(&strategy_info.strategy_cap), amount)
    }

    /// gets the signer for the strategy account
    public fun strategy_signer<BaseCoin, StrategyType: drop>(_witness: StrategyType): signer
    acquires SatayAccount, StrategyInfo {
        let satay_account_address = get_satay_account_address();
        strategy_coin::strategy_account_signer(
            option::borrow(&borrow_global<StrategyInfo<BaseCoin, StrategyType>>(satay_account_address).strategy_cap)
        )
    }

    // lock/unlock

    /// get the VaultCapability for Vault<BaseCoin>
    fun lock_vault<BaseCoin>(): VaultCapability<BaseCoin>
    acquires SatayAccount, VaultInfo {
        let satay_account_address = get_satay_account_address();
        let vault_info = borrow_global_mut<VaultInfo<BaseCoin>>(satay_account_address);
        option::extract(&mut vault_info.vault_cap)
    }

    /// return the VaultCapability for Vault<BaseCoin>
    /// * vault_cap: VaultCapability<BaseCoin>
    fun unlock_vault<BaseCoin>(vault_cap: VaultCapability<BaseCoin>)
    acquires SatayAccount, VaultInfo {
        let satay_account_address = get_satay_account_address();
        let vault_info = borrow_global_mut<VaultInfo<BaseCoin>>(satay_account_address);
        option::fill(&mut vault_info.vault_cap, vault_cap);
    }

    /// get the VaultCapability for Vault<BaseCoin> and assert that (BaseCoin, StrategyType) is approved
    /// * _witness: StrategyType - witness pattern
    fun strategy_lock_vault<BaseCoin, StrategyType: drop>(_witness: &StrategyType): VaultCapability<BaseCoin>
    acquires SatayAccount, VaultInfo {
        let vault_cap = lock_vault<BaseCoin>();
        assert_strategy_approved<BaseCoin, StrategyType>(&vault_cap);
        vault_cap
    }

    /// return the VaultCapability for Vault<BaseCoin>
    /// * vault_cap: VaultCapability<BaseCoin>
    fun strategy_unlock_vault<BaseCoin, StrategyType: drop>(vault_cap: VaultCapability<BaseCoin>)
    acquires SatayAccount, VaultInfo {
        unlock_vault(vault_cap);
    }

    /// get the VaultManagerCapability for Vault<BaseCoin>
    /// * vault_manager: &signer - must have the vault manager role for Vault<BaseCoin>
    fun vault_manager_lock_vault<BaseCoin>(vault_manager: &signer): VaultManagerCapability<BaseCoin>
    acquires SatayAccount, VaultInfo {
        let vault_cap = lock_vault<BaseCoin>();
        vault::get_vault_manager_capability(vault_manager, vault_cap)
    }

    /// return the VaultManagerCapability for Vault<BaseCoin>
    /// * vault_manager_cap: VaultManagerCapability<BaseCoin>
    fun vault_manager_unlock_vault<BaseCoin>(vault_manager_cap: VaultManagerCapability<BaseCoin>)
    acquires SatayAccount, VaultInfo {
        let vault_cap = vault::destroy_vault_manager_capability(vault_manager_cap);
        unlock_vault(vault_cap);
    }

    /// get the KeeperCapability for Vault<BaseCoin>, StrategyType must be approved
    /// * keeper: &signer - must have the keeper role for StrategyType on Vault<BaseCoin>
    /// * witness: StrategyType - witness pattern
    public(friend) fun keeper_lock_vault<BaseCoin, StrategyType: drop>(
        keeper: &signer,
        witness: StrategyType
    ): KeeperCapability<BaseCoin, StrategyType>
    acquires SatayAccount, VaultInfo {
        let vault_cap = strategy_lock_vault<BaseCoin, StrategyType>(&witness);
        vault::get_keeper_capability<BaseCoin, StrategyType>(keeper, vault_cap, witness)
    }

    /// destroy the KeeperCapability, vault_cap and stop_handle must match
    /// * keeper_cap: KeeperCapability<BaseCoin, StrategyType>
    public(friend) fun keeper_unlock_vault<BaseCoin, StrategyType: drop>(
        keeper_cap: KeeperCapability<BaseCoin, StrategyType>,
    ) acquires SatayAccount, VaultInfo {
        let vault_cap = vault::destroy_keeper_capability(keeper_cap);
        strategy_unlock_vault<BaseCoin, StrategyType>(vault_cap);
    }

    /// get the UserCapability of vault_id for use by StrategyType, StrategyType must be approved first
    /// * user: &signer
    public(friend) fun user_lock_vault<BaseCoin>(user: &signer) : UserCapability<BaseCoin>
    acquires SatayAccount, VaultInfo {
        let vault_cap = lock_vault<BaseCoin>();
        vault::get_user_capability(user, vault_cap)
    }

    /// destroy the UserCapability, vault_cap and stop_handle must match
    /// * user_cap: UserCapability<BaseCoin>
    public(friend) fun user_unlock_vault<BaseCoin>(
        user_cap: UserCapability<BaseCoin>,
    ) acquires SatayAccount, VaultInfo {
        let (vault_cap, _) = vault::destroy_user_capability(user_cap);
        unlock_vault<BaseCoin>(vault_cap);
    }

    // getter functions

    // satay account

    #[view]
    /// gets the address of the satay account
    public fun get_satay_account_address(): address acquires SatayAccount {
        let satay_account = borrow_global<SatayAccount>(@satay);
        account::get_signer_capability_address(&satay_account.signer_cap)
    }
    
    // vault fields

    #[view]
    /// returns the address of Vault<BaseCoin>
    public fun get_vault_address<BaseCoin>(): address
    acquires SatayAccount, VaultInfo {
        let satay_account_address = get_satay_account_address();
        vault::get_vault_address(
            option::borrow(&borrow_global<VaultInfo<BaseCoin>>(satay_account_address).vault_cap)
        )
    }

<<<<<<< HEAD
    /// returns the management fee and performance fee for Vault<BaseCoin>
=======
    #[view]
    /// returns the management fee and performance fee for vault_id
    /// @param vault_id - the id of the vault in the  resource
>>>>>>> 8554391d
    public fun get_vault_fees<BaseCoin>(): (u64, u64)
    acquires SatayAccount, VaultInfo {
        let satay_account_address = get_satay_account_address();
        vault::get_fees(
            option::borrow(&borrow_global<VaultInfo<BaseCoin>>(satay_account_address).vault_cap)
        )
    }

<<<<<<< HEAD
    /// returns whether depoosts are frozen for Vault<BaseCoin>
=======
    #[view]
    /// returns whether depoosts are frozen for vault_id
    /// @param vault_id - the id of the vault in the  resource
>>>>>>> 8554391d
    public fun is_vault_frozen<BaseCoin>(): bool
    acquires SatayAccount, VaultInfo {
        let satay_account_address = get_satay_account_address();
        vault::is_vault_frozen(
            option::borrow(&borrow_global<VaultInfo<BaseCoin>>(satay_account_address).vault_cap)
        )
    }

<<<<<<< HEAD
    /// returns the total debt ratio for Vault<BaseCoin>
=======
    #[view]
    /// returns the total debt ratio for vault_id
    /// @param vault_id - the id of the vault in the  resource
>>>>>>> 8554391d
    public fun get_vault_debt_ratio<BaseCoin>(): u64
    acquires SatayAccount, VaultInfo {
        let satay_account_address = get_satay_account_address();
        vault::get_debt_ratio(
            option::borrow(&borrow_global<VaultInfo<BaseCoin>>(satay_account_address).vault_cap)
        )
    }

<<<<<<< HEAD
    /// returns the total debt of Vault<BaseCoin>
=======
    #[view]
    /// returns the total debt of vault_id
    /// @param vault_id - the id of the vault in the  resource
>>>>>>> 8554391d
    public fun get_total_debt<BaseCoin>(): u64
    acquires SatayAccount, VaultInfo {
        let satay_account_address = get_satay_account_address();
        vault::get_total_debt(
            option::borrow(&borrow_global<VaultInfo<BaseCoin>>(satay_account_address).vault_cap)
        )
    }

    #[view]
    /// returns the total balance of CoinType in Vault<BaseCoin>
    public fun get_vault_balance<BaseCoin, CoinType>(): u64
    acquires SatayAccount, VaultInfo {
        let satay_account_address = get_satay_account_address();
        vault::balance<BaseCoin, CoinType>(
            option::borrow(&borrow_global<VaultInfo<BaseCoin>>(satay_account_address).vault_cap)
        )
    }

<<<<<<< HEAD

    /// returns the total assets of Vault<BaseCoin>
=======
    #[view]
    /// returns the total assets of vault_id
    /// @param vault_id - the id of the vault in the  resource
>>>>>>> 8554391d
    public fun get_total_assets<BaseCoin>(): u64
    acquires SatayAccount, VaultInfo {
        let satay_account_address = get_satay_account_address();
        vault::total_assets(
            option::borrow(&borrow_global<VaultInfo<BaseCoin>>(satay_account_address).vault_cap)
        )
    }

    #[view]
    /// returns the address of the vault manager for Vault<BaseCoin>
    /// REMOVE IN NEXT DEPLOYMENT
    public fun get_vault_manager<BaseCoin>(): address
    acquires SatayAccount, VaultInfo {
        vault_config::get_vault_manager_address(get_vault_address<BaseCoin>())
    }

    #[view]
    /// returns the address of the vault manager for Vault<BaseCoin>
    public fun get_vault_manager_address<BaseCoin>(): address
    acquires SatayAccount, VaultInfo {
        vault_config::get_vault_manager_address(get_vault_address<BaseCoin>())
    }

    // strategy fields

<<<<<<< HEAD
    /// returns whether Vault<BaseCoin> has StrategyType approved
=======
    #[view]
    /// returns whether vault_id has StrategyType approved
    /// @param vault_id - the id of the vault in the  resource
>>>>>>> 8554391d
    public fun has_strategy<BaseCoin, StrategyType: drop>(): bool
    acquires SatayAccount, VaultInfo {
        let satay_account_address = get_satay_account_address();
        vault::has_strategy<BaseCoin, StrategyType>(
            option::borrow(&borrow_global<VaultInfo<BaseCoin>>(satay_account_address).vault_cap)
        )
    }

<<<<<<< HEAD
    /// returns total debt for StrategyType on Vault<BaseCoin>
=======
    #[view]
    /// returns the address of the strategy resource account
    public fun get_strategy_address<BaseCoin, StrategyType: drop>(): address
    acquires SatayAccount, StrategyInfo {
        let satay_account_address = get_satay_account_address();
        strategy_coin::strategy_account_address(
            option::borrow(&borrow_global<StrategyInfo<BaseCoin, StrategyType>>(satay_account_address).strategy_cap)
        )
    }

    #[view]
    /// returns the CoinType balance of the strategy resource account
    public fun get_strategy_balance<BaseCoin, StrategyType: drop, CoinType>(): u64
    acquires SatayAccount, StrategyInfo {
        let satay_account_address = get_satay_account_address();
        strategy_coin::balance<BaseCoin, StrategyType, CoinType>(
            option::borrow(&borrow_global<StrategyInfo<BaseCoin, StrategyType>>(satay_account_address).strategy_cap)
        )
    }

    #[view]
    /// returns total debt for StrategyType on vault_id
    /// @param vault_id - the id of the vault in the  resource
>>>>>>> 8554391d
    public fun get_strategy_total_debt<BaseCoin, StrategyType: drop>(): u64
    acquires SatayAccount, VaultInfo {
        let satay_account_address = get_satay_account_address();
        vault::total_debt<BaseCoin, StrategyType>(
            option::borrow(&borrow_global<VaultInfo<BaseCoin>>(satay_account_address).vault_cap)
        )
    }

<<<<<<< HEAD
    /// returns the debt ratio for StrategyType for Vault<BaseCoin>
=======
    #[view]
    /// returns the debt ratio for StrategyType for vault_id
    /// @param vault_id - the id of the vault in the  resource
>>>>>>> 8554391d
    public fun get_strategy_debt_ratio<BaseCoin, StrategyType: drop>(): u64
    acquires SatayAccount, VaultInfo {
        let satay_account_address = get_satay_account_address();
        vault::debt_ratio<BaseCoin, StrategyType>(
            option::borrow(&borrow_global<VaultInfo<BaseCoin>>(satay_account_address).vault_cap)
        )
    }

<<<<<<< HEAD
    /// returns the credit availale for StrategyType for Vault<BaseCoin>
=======
    #[view]
    /// returns the credit availale for StrategyType for vault_id
    /// @param vault_id - the id of the vault in the  resource
>>>>>>> 8554391d
    public fun get_credit_available<BaseCoin, StrategyType: drop>(): u64
    acquires SatayAccount, VaultInfo {
        let satay_account_address = get_satay_account_address();
        vault::credit_available<BaseCoin, StrategyType>(
            option::borrow(&borrow_global<VaultInfo<BaseCoin>>(satay_account_address).vault_cap)
        )
    }

<<<<<<< HEAD
    /// returns the outstanding debt for StrategyType for Vault<BaseCoin>
=======
    #[view]
    /// returns the outstanding debt for StrategyType for vault_id
    /// @param vault_id - the id of the vault in the  resource
>>>>>>> 8554391d
    public fun get_debt_out_standing<BaseCoin, StrategyType: drop>(): u64
    acquires SatayAccount, VaultInfo {
        let satay_account_address = get_satay_account_address();
        vault::debt_out_standing<BaseCoin, StrategyType>(
            option::borrow(&borrow_global<VaultInfo<BaseCoin>>(satay_account_address).vault_cap)
        )
    }

<<<<<<< HEAD
    /// returns the timestamp of the last harvest for StrategyType for Vault<BaseCoin>
=======
    #[view]
    /// returns the timestamp of the last harvest for StrategyType for vault_id
    /// @param vault_id - the id of the vault in the  resource
>>>>>>> 8554391d
    public fun get_last_report<BaseCoin, StrategyType: drop>(): u64
    acquires SatayAccount, VaultInfo {
        let satay_account_address = get_satay_account_address();
        vault::last_report<BaseCoin, StrategyType>(
            option::borrow(&borrow_global<VaultInfo<BaseCoin>>(satay_account_address).vault_cap)
        )
    }

<<<<<<< HEAD
    /// get the total gain for StrategyType for Vault<BaseCoin>
=======
    #[view]
    /// get the total gain for StrategyType for vault_id
    /// @param vault_id - the id of the vault in the  resource
>>>>>>> 8554391d
    public fun get_total_gain<BaseCoin, StrategyType: drop>(): u64
    acquires SatayAccount, VaultInfo {
        let satay_account_address = get_satay_account_address();
        vault::total_gain<BaseCoin, StrategyType>(
            option::borrow(&borrow_global<VaultInfo<BaseCoin>>(satay_account_address).vault_cap)
        )
    }

<<<<<<< HEAD
    /// get the total loss for StrategyType for Vault<BaseCoin>
=======
    #[view]
    /// get the total loss for StrategyType for vault_id
    /// @param vault_id - the id of the vault in the  resource
>>>>>>> 8554391d
    public fun get_total_loss<BaseCoin, StrategyType: drop>(): u64
    acquires SatayAccount, VaultInfo {
        let satay_account_address = get_satay_account_address();
        vault::total_loss<BaseCoin, StrategyType>(
            option::borrow(&borrow_global<VaultInfo<BaseCoin>>(satay_account_address).vault_cap)
        )
    }

    // user calculations

<<<<<<< HEAD
    /// returns the amount of VaultCoin minted for an amount of BaseCoin deposited to Vault<BaseCoin>
    /// * base_coin_amount: u64 - the amount of BaseCoin to deposit
=======
    #[view]
    /// returns the amount of VaultCoin minted for an amount of BaseCoin deposited to vault_id
    /// @param base_coin_amount - the amount of BaseCoin to deposit
>>>>>>> 8554391d
    public fun get_vault_coin_amount<BaseCoin>(base_coin_amount: u64): u64
    acquires SatayAccount, VaultInfo {
        let satay_account_address = get_satay_account_address();
        vault::calculate_vault_coin_amount_from_base_coin_amount<BaseCoin>(
            option::borrow(&borrow_global<VaultInfo<BaseCoin>>(satay_account_address).vault_cap),
            base_coin_amount
        )
    }

<<<<<<< HEAD
    /// returns the amount of BaseCoin returned from Vault<BaseCoin> by burining an amount of VaultCoin<BaseCoin>
    /// * vault_coin_amount: u64 - the amount of VaultCoin to burn
=======
    #[view]
    /// returns the amount of BaseCoin returned from vault_id by burining an amount of VaultCoin<BaseCoin>
    /// vault_coin_amount - the amount of VaultCoin<BaseCoin> to burn
>>>>>>> 8554391d
    public fun get_base_coin_amount<BaseCoin>(vault_coin_amount: u64): u64
    acquires SatayAccount, VaultInfo {
        let satay_account_address = get_satay_account_address();
        vault::calculate_base_coin_amount_from_vault_coin_amount<BaseCoin>(
            option::borrow(&borrow_global<VaultInfo<BaseCoin>>(satay_account_address).vault_cap),
            vault_coin_amount
        )
    }

    #[view]
    /// returns the address of the strategy manager for (BaseCoin, StrategyType)
    public fun get_strategy_manager_address<BaseCoin, StrategyType: drop>(): address
    acquires SatayAccount, StrategyInfo {
        strategy_config::get_strategy_manager_address<BaseCoin, StrategyType>(
            get_strategy_address<BaseCoin, StrategyType>()
        )
    }

    #[view]
    /// returns the address of the keeper for (BaseCoin, StrategyType)
    public fun get_keeper_address<BaseCoin, StrategyType: drop>(): address
    acquires SatayAccount, VaultInfo {
        keeper_config::get_keeper_address<BaseCoin, StrategyType>(get_vault_address<BaseCoin>())
    }

    // assert statements

    /// asserts that StrategyType is approved on Vault<BaseCoin
    /// * vault_cap: &VaultCapability<BaseCoin>
    fun assert_strategy_approved<BaseCoin, StrategyType: drop>(vault_cap: &VaultCapability<BaseCoin>) {
        assert!(vault::has_strategy<BaseCoin, StrategyType>(vault_cap), ERR_STRATEGY);
    }

    // test functions

    #[test_only]
    public fun test_lock_vault<BaseCoin>(): VaultCapability<BaseCoin>
    acquires SatayAccount, VaultInfo {
        lock_vault<BaseCoin>()
    }

    #[test_only]
    public fun test_unlock_vault<BaseCoin>(vault_cap: VaultCapability<BaseCoin>)
    acquires SatayAccount, VaultInfo {
        unlock_vault<BaseCoin>(vault_cap);
    }

    #[test_only]
    public fun test_strategy_lock_vault<BaseCoin, StrategyType: drop>(witness: &StrategyType): VaultCapability<BaseCoin>
    acquires SatayAccount, VaultInfo {
        strategy_lock_vault<BaseCoin, StrategyType>(witness)
    }

    #[test_only]
    public fun test_strategy_unlock_vault<BaseCoin, StrategyType: drop>(vault_cap: VaultCapability<BaseCoin>)
    acquires SatayAccount, VaultInfo {
        strategy_unlock_vault<BaseCoin, StrategyType>(vault_cap)
    }

    #[test_only]
    public fun test_keeper_lock_vault<BaseCoin, StrategyType: drop>(
        keeper: &signer,
        witness: StrategyType
    ): KeeperCapability<BaseCoin, StrategyType>
    acquires SatayAccount, VaultInfo {
        keeper_lock_vault<BaseCoin, StrategyType>(keeper, witness)
    }

    #[test_only]
    public fun test_keeper_unlock_vault<BaseCoin, StrategyType: drop>(
        keeper_cap: KeeperCapability<BaseCoin, StrategyType>
    )
    acquires SatayAccount, VaultInfo {
        keeper_unlock_vault<BaseCoin, StrategyType>(keeper_cap);
    }

    #[test_only]
    public fun test_user_lock_vault<BaseCoin>(
        user: &signer,
    ): UserCapability<BaseCoin>
    acquires SatayAccount, VaultInfo {
        user_lock_vault<BaseCoin>(user)
    }

    #[test_only]
    public fun test_user_unlock_vault<BaseCoin>(
        user_cap: UserCapability<BaseCoin>,
    ) acquires SatayAccount, VaultInfo {
        user_unlock_vault<BaseCoin>(user_cap);
    }

    #[test_only]
    public fun test_approve_strategy<BaseCoin, StrategyType: drop>(
        vault_manager: &signer,
        debt_ratio: u64,
        witness: StrategyType,
    ) acquires SatayAccount, VaultInfo {
        approve_strategy<BaseCoin, StrategyType>(vault_manager, debt_ratio, &witness);
    }

    #[test_only]
    public fun test_update_strategy_debt_ratio<BaseCoin, StrategyType: drop>(
        vault_manager: &signer,
        debt_ratio: u64,
        witness: StrategyType
    ) acquires SatayAccount, VaultInfo {
        update_strategy_debt_ratio<BaseCoin, StrategyType>(vault_manager, debt_ratio, &witness);
    }
}<|MERGE_RESOLUTION|>--- conflicted
+++ resolved
@@ -415,13 +415,8 @@
         )
     }
 
-<<<<<<< HEAD
+    #[view]
     /// returns the management fee and performance fee for Vault<BaseCoin>
-=======
-    #[view]
-    /// returns the management fee and performance fee for vault_id
-    /// @param vault_id - the id of the vault in the  resource
->>>>>>> 8554391d
     public fun get_vault_fees<BaseCoin>(): (u64, u64)
     acquires SatayAccount, VaultInfo {
         let satay_account_address = get_satay_account_address();
@@ -430,13 +425,9 @@
         )
     }
 
-<<<<<<< HEAD
+    
+    #[view]
     /// returns whether depoosts are frozen for Vault<BaseCoin>
-=======
-    #[view]
-    /// returns whether depoosts are frozen for vault_id
-    /// @param vault_id - the id of the vault in the  resource
->>>>>>> 8554391d
     public fun is_vault_frozen<BaseCoin>(): bool
     acquires SatayAccount, VaultInfo {
         let satay_account_address = get_satay_account_address();
@@ -445,13 +436,8 @@
         )
     }
 
-<<<<<<< HEAD
+    #[view]
     /// returns the total debt ratio for Vault<BaseCoin>
-=======
-    #[view]
-    /// returns the total debt ratio for vault_id
-    /// @param vault_id - the id of the vault in the  resource
->>>>>>> 8554391d
     public fun get_vault_debt_ratio<BaseCoin>(): u64
     acquires SatayAccount, VaultInfo {
         let satay_account_address = get_satay_account_address();
@@ -460,13 +446,8 @@
         )
     }
 
-<<<<<<< HEAD
+    #[view]
     /// returns the total debt of Vault<BaseCoin>
-=======
-    #[view]
-    /// returns the total debt of vault_id
-    /// @param vault_id - the id of the vault in the  resource
->>>>>>> 8554391d
     public fun get_total_debt<BaseCoin>(): u64
     acquires SatayAccount, VaultInfo {
         let satay_account_address = get_satay_account_address();
@@ -485,14 +466,8 @@
         )
     }
 
-<<<<<<< HEAD
-
+    #[view]
     /// returns the total assets of Vault<BaseCoin>
-=======
-    #[view]
-    /// returns the total assets of vault_id
-    /// @param vault_id - the id of the vault in the  resource
->>>>>>> 8554391d
     public fun get_total_assets<BaseCoin>(): u64
     acquires SatayAccount, VaultInfo {
         let satay_account_address = get_satay_account_address();
@@ -518,13 +493,9 @@
 
     // strategy fields
 
-<<<<<<< HEAD
+    
+    #[view]
     /// returns whether Vault<BaseCoin> has StrategyType approved
-=======
-    #[view]
-    /// returns whether vault_id has StrategyType approved
-    /// @param vault_id - the id of the vault in the  resource
->>>>>>> 8554391d
     public fun has_strategy<BaseCoin, StrategyType: drop>(): bool
     acquires SatayAccount, VaultInfo {
         let satay_account_address = get_satay_account_address();
@@ -533,9 +504,6 @@
         )
     }
 
-<<<<<<< HEAD
-    /// returns total debt for StrategyType on Vault<BaseCoin>
-=======
     #[view]
     /// returns the address of the strategy resource account
     public fun get_strategy_address<BaseCoin, StrategyType: drop>(): address
@@ -557,9 +525,7 @@
     }
 
     #[view]
-    /// returns total debt for StrategyType on vault_id
-    /// @param vault_id - the id of the vault in the  resource
->>>>>>> 8554391d
+    /// returns total debt for StrategyType on Vault<BaseCoin>
     public fun get_strategy_total_debt<BaseCoin, StrategyType: drop>(): u64
     acquires SatayAccount, VaultInfo {
         let satay_account_address = get_satay_account_address();
@@ -568,13 +534,8 @@
         )
     }
 
-<<<<<<< HEAD
+    #[view]
     /// returns the debt ratio for StrategyType for Vault<BaseCoin>
-=======
-    #[view]
-    /// returns the debt ratio for StrategyType for vault_id
-    /// @param vault_id - the id of the vault in the  resource
->>>>>>> 8554391d
     public fun get_strategy_debt_ratio<BaseCoin, StrategyType: drop>(): u64
     acquires SatayAccount, VaultInfo {
         let satay_account_address = get_satay_account_address();
@@ -583,13 +544,8 @@
         )
     }
 
-<<<<<<< HEAD
+    #[view]
     /// returns the credit availale for StrategyType for Vault<BaseCoin>
-=======
-    #[view]
-    /// returns the credit availale for StrategyType for vault_id
-    /// @param vault_id - the id of the vault in the  resource
->>>>>>> 8554391d
     public fun get_credit_available<BaseCoin, StrategyType: drop>(): u64
     acquires SatayAccount, VaultInfo {
         let satay_account_address = get_satay_account_address();
@@ -598,13 +554,8 @@
         )
     }
 
-<<<<<<< HEAD
+    #[view]
     /// returns the outstanding debt for StrategyType for Vault<BaseCoin>
-=======
-    #[view]
-    /// returns the outstanding debt for StrategyType for vault_id
-    /// @param vault_id - the id of the vault in the  resource
->>>>>>> 8554391d
     public fun get_debt_out_standing<BaseCoin, StrategyType: drop>(): u64
     acquires SatayAccount, VaultInfo {
         let satay_account_address = get_satay_account_address();
@@ -613,13 +564,8 @@
         )
     }
 
-<<<<<<< HEAD
+    #[view]
     /// returns the timestamp of the last harvest for StrategyType for Vault<BaseCoin>
-=======
-    #[view]
-    /// returns the timestamp of the last harvest for StrategyType for vault_id
-    /// @param vault_id - the id of the vault in the  resource
->>>>>>> 8554391d
     public fun get_last_report<BaseCoin, StrategyType: drop>(): u64
     acquires SatayAccount, VaultInfo {
         let satay_account_address = get_satay_account_address();
@@ -628,13 +574,8 @@
         )
     }
 
-<<<<<<< HEAD
+    #[view]
     /// get the total gain for StrategyType for Vault<BaseCoin>
-=======
-    #[view]
-    /// get the total gain for StrategyType for vault_id
-    /// @param vault_id - the id of the vault in the  resource
->>>>>>> 8554391d
     public fun get_total_gain<BaseCoin, StrategyType: drop>(): u64
     acquires SatayAccount, VaultInfo {
         let satay_account_address = get_satay_account_address();
@@ -643,13 +584,8 @@
         )
     }
 
-<<<<<<< HEAD
+    #[view]
     /// get the total loss for StrategyType for Vault<BaseCoin>
-=======
-    #[view]
-    /// get the total loss for StrategyType for vault_id
-    /// @param vault_id - the id of the vault in the  resource
->>>>>>> 8554391d
     public fun get_total_loss<BaseCoin, StrategyType: drop>(): u64
     acquires SatayAccount, VaultInfo {
         let satay_account_address = get_satay_account_address();
@@ -660,14 +596,9 @@
 
     // user calculations
 
-<<<<<<< HEAD
+    #[view]
     /// returns the amount of VaultCoin minted for an amount of BaseCoin deposited to Vault<BaseCoin>
     /// * base_coin_amount: u64 - the amount of BaseCoin to deposit
-=======
-    #[view]
-    /// returns the amount of VaultCoin minted for an amount of BaseCoin deposited to vault_id
-    /// @param base_coin_amount - the amount of BaseCoin to deposit
->>>>>>> 8554391d
     public fun get_vault_coin_amount<BaseCoin>(base_coin_amount: u64): u64
     acquires SatayAccount, VaultInfo {
         let satay_account_address = get_satay_account_address();
@@ -676,15 +607,10 @@
             base_coin_amount
         )
     }
-
-<<<<<<< HEAD
+    
+    #[view]
     /// returns the amount of BaseCoin returned from Vault<BaseCoin> by burining an amount of VaultCoin<BaseCoin>
     /// * vault_coin_amount: u64 - the amount of VaultCoin to burn
-=======
-    #[view]
-    /// returns the amount of BaseCoin returned from vault_id by burining an amount of VaultCoin<BaseCoin>
-    /// vault_coin_amount - the amount of VaultCoin<BaseCoin> to burn
->>>>>>> 8554391d
     public fun get_base_coin_amount<BaseCoin>(vault_coin_amount: u64): u64
     acquires SatayAccount, VaultInfo {
         let satay_account_address = get_satay_account_address();
