/// user and strategy entry point to vault operations; holds VaultCapability resources in a table
module satay::satay {

    use std::option::{Self, Option};
    use std::signer;

    use aptos_std::type_info::TypeInfo;
    use aptos_std::table::{Self, Table};

    use aptos_framework::coin::{Self, Coin};

    use satay::global_config;
    use satay::vault::{Self, VaultCapability};
    use satay_vault_coin::vault_coin::VaultCoin;

    friend satay::base_strategy;

<<<<<<< HEAD
    // error codes

    /// when ManagerAccount is not initialized
    const ERR_MANAGER: u64 = 1;
    /// when StrategyType is not approved for a vault
    const ERR_STRATEGY: u64 = 2;
    /// when the vault id of VaultCapability and VaultCapLock do not match
    const ERR_VAULT_CAP: u64 = 3;
=======
    const ERR_NOT_ENOUGH_PRIVILEGES: u64 = 1;
    const ERR_MANAGER: u64 = 2;
    const ERR_STRATEGY: u64 = 3;
    const ERR_COIN: u64 = 4;
    const ERR_VAULT_CAP: u64 = 5;
    const ERR_VAULT_NO_STRATEGY: u64 = 6;
>>>>>>> 30207b96

    // structs

    /// holds all VaultInfo resources in a table mapping vault_id to VaultInfo
    /// @field next_vault_id - id of the next vault created by new_vault
    /// @field vaults - mapping from vault_id to VaultInfo
    struct ManagerAccount has key {
        next_vault_id: u64,
        vaults: Table<u64, VaultInfo>,
    }

    /// holds a VaultCapability resource in an option
    /// @field vault_cap - Option holding VaultCapability; needed to allow lending to strategies
    struct VaultInfo has store {
        vault_cap: Option<VaultCapability>,
    }

    /// returned by lock_vault to ensure a subsequent call to unlock_vault with corresponding vault_id
    /// @field vault_id - the id of the vault in the ManagerAccount resource
    struct VaultCapLock<phantom StrategyType: drop> {
        vault_id: u64,
    }

<<<<<<< HEAD
    // deployer functions

    /// create and store ManagerAccount in deployer account
    /// @param satay - the transaction signer; must be the deployer account
    public entry fun initialize(satay: &signer) {
=======
    // create manager account and store in sender's account
    public entry fun initialize(
        satay: &signer
    ) {
        assert!(signer::address_of(satay) == @satay, ERR_NOT_ENOUGH_PRIVILEGES);
        move_to(satay, ManagerAccount {
            vaults: table::new(),
            next_vault_id: 0,
        });
>>>>>>> 30207b96
        global_config::initialize(satay);
        vault::initialize(satay);
    }

    // governance functions

<<<<<<< HEAD
    /// create new vault for BaseCoin
    /// @param governance - the transaction signer; must hold governance role in global_config
    /// @param management_fee - the vault's management fee in BPS, charged annually
    /// @param performance_fee - the vault's performance fee in bips, charged on profits
    public entry fun new_vault<BaseCoin>(governance: &signer, management_fee: u64, performance_fee: u64)
    acquires ManagerAccount {
=======
    // create new vault for BaseCoin
    public entry fun new_vault<BaseCoin>(
        governance: &signer,
        management_fee: u64,
        performance_fee: u64
    ) acquires ManagerAccount {
        global_config::assert_governance(governance);

>>>>>>> 30207b96
        assert_manager_initialized();
        let account = borrow_global_mut<ManagerAccount>(@satay);

        // get vault id and update next id
        let vault_id = account.next_vault_id;
        account.next_vault_id = account.next_vault_id + 1;

        // create vault and add to manager vaults table
        let vault_cap = vault::new<BaseCoin>(
            governance,
            vault_id,
            management_fee,
            performance_fee
        );

        table::add(
            &mut account.vaults,
            vault_id,
            VaultInfo {
                vault_cap: option::some(vault_cap),
            }
        );
    }

    // vault manager fucntions

    /// updates the management and performance fee for vault_id
    /// @param vault_manager - the transaction signer; must have vault_manager role on vault_config for vault_id
    /// @param vault_id - the id of the vault in the ManagerAccount resource
    /// @param management_fee - the vault's management fee in BPS, charged annually
    /// @param performance_fee - the vault's performance fee in bips, charged on profits
    public entry fun update_vault_fee(vault_manager: &signer, vault_id: u64, management_fee: u64, performance_fee: u64)
    acquires ManagerAccount {
        assert_manager_initialized();
        let account = borrow_global_mut<ManagerAccount>(@satay);

        let vault_info = table::borrow_mut(&mut account.vaults, vault_id);
        let vault_cap = option::extract(&mut vault_info.vault_cap);

        let vault_manager_cap = vault::get_vault_manager_capability(vault_manager, vault_cap);
        vault::update_fee(
            &vault_manager_cap,
            management_fee,
            performance_fee
        );

        option::fill(&mut vault_info.vault_cap, vault::destroy_vault_manager_capability(vault_manager_cap));
    }

    /// freezes user deposits to vault_id
    /// @param vault_manager - the transaction signer; must have vault_manager role on vault_config for vault_id
    /// @param vault_id - the id of the vault in the ManagerAccount resource
    public entry fun freeze_vault(vault_manager: &signer, vault_id: u64)
    acquires ManagerAccount {
        assert_manager_initialized();
        let account = borrow_global_mut<ManagerAccount>(@satay);

        let vault_info = table::borrow_mut(&mut account.vaults, vault_id);
        let vault_cap = option::extract(&mut vault_info.vault_cap);

        let vault_manager_cap = vault::get_vault_manager_capability(vault_manager, vault_cap);
        vault::freeze_vault(
            &vault_manager_cap
        );

        option::fill(&mut vault_info.vault_cap, vault::destroy_vault_manager_capability(vault_manager_cap));
    }

    /// unfreezes user deposits to vault_id
    /// @param vault_manager - the transaction signer; must have vault_manager role on vault_config for vault_id
    /// @param vault_id - the id of the vault in the ManagerAccount resource
    public entry fun unfreeze_vault(vault_manager: &signer, vault_id: u64)
    acquires ManagerAccount {
        assert_manager_initialized();
        let account = borrow_global_mut<ManagerAccount>(@satay);

        let vault_info = table::borrow_mut(&mut account.vaults, vault_id);
        let vault_cap = option::extract(&mut vault_info.vault_cap);

        let vault_manager_cap = vault::get_vault_manager_capability(vault_manager, vault_cap);
        vault::unfreeze_vault(
            &vault_manager_cap
        );

        option::fill(&mut vault_info.vault_cap, vault::destroy_vault_manager_capability(vault_manager_cap));
    }

    /// allows StrategyType to withdraw from vault_id and deposit StrategyCoin on harvest
    /// @param vault_manager - the transaction signer; must have vault_manager role on vault_config for vault_id
    /// @param vault_id - the id of the vault in the ManagerAccount resource
    /// @param debt_ratio - the percentage of vault's total assets available to StrategyType in BPS
    /// @param witness - reference to an instance of StrategyType used to prove the source of the call
    public(friend) fun approve_strategy<StrategyType: drop, StrategyCoin>(
        vault_manager: &signer,
        vault_id: u64,
        debt_ratio: u64,
        witness: &StrategyType
    )
    acquires ManagerAccount {
        assert_manager_initialized();
        let account = borrow_global_mut<ManagerAccount>(@satay);

        let vault_info = table::borrow_mut(&mut account.vaults, vault_id);
        let vault_cap = option::extract(&mut vault_info.vault_cap);

        let vault_manager_cap = vault::get_vault_manager_capability(vault_manager, vault_cap);
        vault::approve_strategy<StrategyType, StrategyCoin>(
            &vault_manager_cap,
            debt_ratio,
            witness
        );

        option::fill(&mut vault_info.vault_cap, vault::destroy_vault_manager_capability(vault_manager_cap));
    }

    /// update the debt_ratio for StrategyType
    /// @param vault_manager - the transaction signer; must have vault_manager role on vault_config for vault_id
    /// @param vault_id - the id of the vault in the ManagerAccount resource
    /// @param debt_ratio - the percentage of vault's total assets available to StrategyType in BPS
    /// @param witness - reference to an instance of StrategyType used to prove the source of the call
    public(friend) fun update_strategy_debt_ratio<StrategyType: drop>(
        vault_manager: &signer,
        vault_id: u64,
        debt_ratio: u64,
        witness: &StrategyType
    ): u64
    acquires ManagerAccount {
        assert_manager_initialized();
        let account = borrow_global_mut<ManagerAccount>(@satay);

        let vault_info = table::borrow_mut(&mut account.vaults, vault_id);
        let vault_cap = option::extract(&mut vault_info.vault_cap);
        assert_strategy_approved<StrategyType>(&vault_cap);

        let vault_manager_cap = vault::get_vault_manager_capability(
            vault_manager,
            vault_cap
        );
        vault::update_strategy_debt_ratio<StrategyType>(
            &vault_manager_cap,
            debt_ratio,
            witness
        );

        option::fill(&mut vault_info.vault_cap, vault::destroy_vault_manager_capability(vault_manager_cap));

        debt_ratio
    }

    // user functions

    /// entry script to deposit BaseCoin from user into vault, returning VaultCoin<BaseCoin> to user
    /// @param user - the transaction signer; must hold at least amount of Coin<BaseCoin>
    /// @param vault_id - the id of the vault in the ManagerAccount resource
    /// @param amount - the amount of Coin<BaseCoin> to deposit
    public entry fun deposit<BaseCoin>(user: &signer, vault_id: u64, amount: u64)
    acquires ManagerAccount {
        let base_coins = coin::withdraw<BaseCoin>(user, amount);

        let vault_coins = deposit_as_user(user, vault_id, base_coins);

        let user_addr = signer::address_of(user);
        if(!vault::is_vault_coin_registered<BaseCoin>(user_addr)){
            coin::register<VaultCoin<BaseCoin>>(user);
        };
        coin::deposit(user_addr, vault_coins);
    }

    /// converts Coin<BaseCoin> into Coin<VaultCoin<BaseCoin>> by depositing into vault_id
    /// @param user - the transaction signer
    /// @param vault_id - the id of the vault in the ManagerAccount resource
    /// @param base_coins - coins to deposit
    /// @return vault_coins - liquid wrapper for deposit
    public fun deposit_as_user<BaseCoin>(
        user: &signer,
        vault_id: u64,
        base_coins: Coin<BaseCoin>
    ): Coin<VaultCoin<BaseCoin>>
    acquires ManagerAccount {
        assert_manager_initialized();
        let account = borrow_global_mut<ManagerAccount>(@satay);
        let vault_info = table::borrow_mut(&mut account.vaults, vault_id);
        let vault_cap = option::extract(&mut vault_info.vault_cap);

        let user_cap = vault::get_user_capability(
            user,
            vault_cap,
        );

        let vault_coins = vault::deposit_as_user(&user_cap, base_coins);

        let (
            vault_cap,
            _
        ) = vault::destroy_user_capability(user_cap);

        option::fill(&mut vault_info.vault_cap, vault_cap);

        vault_coins
    }

    /// entry script to withdraw BaseCoin from vault, returning BaseCoin to user
    /// @param user - the transaction signer; must hold amount of Coin<VaultCoin<BaseCoin>>
    /// @param vault_id - the id of the vault in the ManagerAccount resource
    /// @param amount - the amount of Coin<VaultCoin<BaseCoin>> to burn
    public entry fun withdraw<BaseCoin>(user: &signer, vault_id: u64, amount: u64)
    acquires ManagerAccount {
        let vault_coins = coin::withdraw<VaultCoin<BaseCoin>>(user, amount);

        let base_coins = withdraw_as_user(user, vault_id, vault_coins);

        let user_addr = signer::address_of(user);
        if(!coin::is_account_registered<BaseCoin>(user_addr)){
            coin::register<BaseCoin>(user);
        };
        coin::deposit(user_addr, base_coins);
    }

    /// converts Coin<VaultCoin<BaseCoin>> into Coin<BaseCoin> by withdrawing from vault_id
    /// @param user - the withrdawer, must hold sufficient Coin<VaultCoin<BaseCoin>>
    /// @param vault_id - the id of the vault in the ManagerAccount resource
    /// @param vault_coins - coins to burn
    /// @return base_coin - underlying vault asset
    public fun withdraw_as_user<BaseCoin>(
        user: &signer,
        vault_id: u64,
        vault_coins: Coin<VaultCoin<BaseCoin>>
    ): Coin<BaseCoin>
    acquires ManagerAccount {
        let account = borrow_global_mut<ManagerAccount>(@satay);
        let vault_info = table::borrow_mut(&mut account.vaults, vault_id);
        let vault_cap = option::extract(&mut vault_info.vault_cap);

        let user_cap = vault::get_user_capability(
            user,
            vault_cap,
        );

        let base_coins = vault::withdraw_as_user<BaseCoin>(&user_cap, vault_coins);

        let (
            vault_cap,
            _
        ) = vault::destroy_user_capability(user_cap);
        option::fill(&mut vault_info.vault_cap, vault_cap);

        base_coins
    }

    // strategy functions

    /// get the VaultCapability of vault_id for use by StrategyType, StrategyType must be approved first
    /// followed by a subsequent call to unlock_vault
    /// @param vault_id - the id of the vault in the ManagerAccount resource
    /// @param _witness - reference to an instance of StrategyType used to prove the source of the call
    public(friend) fun lock_vault<StrategyType: drop>(
        vault_id: u64,
        _witness: &StrategyType
    ): (VaultCapability, VaultCapLock<StrategyType>)
    acquires ManagerAccount {
        assert_manager_initialized();
        let account = borrow_global_mut<ManagerAccount>(@satay);

        let vault_info = table::borrow_mut(&mut account.vaults, vault_id);

        // assert that strategy is approved for vault
        assert_strategy_approved<StrategyType>(option::borrow(&vault_info.vault_cap));

        let vault_cap = option::extract(&mut vault_info.vault_cap);
        let stop_handle = VaultCapLock {
            vault_id,
        };
        (vault_cap, stop_handle)
    }

    /// return the VaultCapability to ManagerAccount, vault_cap and stop_handle must match
    /// @param vault_cap - VaultCapability for vault referenced by vault_id in preceding call to lock_vault
    /// @param stop_handle - holds the vault_id for vault_cap
    public(friend) fun unlock_vault<StrategyType: drop>(
        vault_cap: VaultCapability,
        stop_handle: VaultCapLock<StrategyType>
    ) acquires ManagerAccount {
        // assert that correct VaultCapLock for VaultCapability is passed
        assert_vault_cap_and_stop_handle_match(&vault_cap, &stop_handle);

        let VaultCapLock<StrategyType> {
            vault_id,
        } = stop_handle;

        let account = borrow_global_mut<ManagerAccount>(@satay);
        let vault_info = table::borrow_mut(&mut account.vaults, vault_id);
        assert_strategy_approved<StrategyType>(&vault_cap);
        option::fill(&mut vault_info.vault_cap, vault_cap);
    }

    // getter functions

    // ManagerAccount fields

    /// gets the next vault_id, which is also the number of active vaults
    public fun get_next_vault_id(): u64 acquires ManagerAccount {
        assert_manager_initialized();
        let account = borrow_global<ManagerAccount>(@satay);
        account.next_vault_id
    }

    // vault fields

    /// returns the vault address from a vault_id
    /// @param vault_id - the id of the vault in the ManagerAccount resource
    public fun get_vault_address_by_id(vault_id: u64): address
    acquires ManagerAccount {
        assert_manager_initialized();
        let account = borrow_global<ManagerAccount>(@satay);
        let vault_info = table::borrow(&account.vaults, vault_id);
        let vault_cap = option::borrow(&vault_info.vault_cap);
        vault::get_vault_addr(vault_cap)
    }

    /// returns the BaseCoin for vault_id
    /// @param vault_id - the id of the vault in the ManagerAccount resource
    public fun get_base_coin_by_id(vault_id: u64): TypeInfo
    acquires ManagerAccount {
        assert_manager_initialized();
        let account = borrow_global<ManagerAccount>(@satay);
        let vault_info = table::borrow(&account.vaults, vault_id);
        let vault_cap = option::borrow(&vault_info.vault_cap);
        vault::get_base_coin_type(vault_cap)
    }

    /// returns the management fee and performance fee for vault_id
    /// @param vault_id - the id of the vault in the ManagerAccount resource
    public fun get_vault_fees(vault_id: u64): (u64, u64)
    acquires ManagerAccount {
        assert_manager_initialized();
        let account = borrow_global<ManagerAccount>(@satay);
        let vault_info = table::borrow(&account.vaults, vault_id);
        vault::get_fees(option::borrow(&vault_info.vault_cap))
    }

    /// returns whether depoosts are frozen for vault_id
    /// @param vault_id - the id of the vault in the ManagerAccount resource
    public fun is_vault_frozen(vault_id: u64): bool
    acquires ManagerAccount {
        assert_manager_initialized();
        let account = borrow_global<ManagerAccount>(@satay);
        let vault_info = table::borrow(&account.vaults, vault_id);
        vault::is_vault_frozen(option::borrow(&vault_info.vault_cap))
    }

    /// returns the total debt ratio for vault_id
    /// @param vault_id - the id of the vault in the ManagerAccount resource
    public fun get_vault_debt_ratio(vault_id: u64): u64
    acquires ManagerAccount {
        assert_manager_initialized();
        let account = borrow_global<ManagerAccount>(@satay);
        let vault_info = table::borrow(&account.vaults, vault_id);
        vault::get_debt_ratio(option::borrow(&vault_info.vault_cap))
    }

    /// returns the total debt of vault_id
    /// @param vault_id - the id of the vault in the ManagerAccount resource
    public fun get_total_debt(vault_id: u64): u64
    acquires ManagerAccount {
        assert_manager_initialized();
        let account = borrow_global<ManagerAccount>(@satay);
        let vault_info = table::borrow(&account.vaults, vault_id);
        vault::get_total_debt(option::borrow(&vault_info.vault_cap))
    }

    /// returns the total assets of vault_id
    /// @param vault_id - the id of the vault in the ManagerAccount resource
    public fun get_total_assets<BaseCoin>(vault_id: u64): u64
    acquires ManagerAccount {
        assert_manager_initialized();
        let account = borrow_global<ManagerAccount>(@satay);
        let vault_info = table::borrow(&account.vaults, vault_id);
        let vault_cap = option::borrow(&vault_info.vault_cap);
        vault::total_assets<BaseCoin>(vault_cap)
    }

    // strategy fields

    /// returns whether vault_id has StrategyType approved
    /// @param vault_id - the id of the vault in the ManagerAccount resource
    public fun has_strategy<StrategyType: drop>(vault_id: u64): bool
    acquires ManagerAccount {
        assert_manager_initialized();
        let account = borrow_global<ManagerAccount>(@satay);
        let vault_info = table::borrow(&account.vaults, vault_id);
        vault::has_strategy<StrategyType>(option::borrow(&vault_info.vault_cap))
    }

    /// returns total debt for StrategyType on vault_id
    /// @param vault_id - the id of the vault in the ManagerAccount resource
    public fun get_strategy_total_debt<StrategyType: drop>(vault_id: u64): u64
    acquires ManagerAccount {
        assert_manager_initialized();
        let account = borrow_global<ManagerAccount>(@satay);
        let vault_info = table::borrow(&account.vaults, vault_id);
        let vault_cap = option::borrow(&vault_info.vault_cap);
        vault::total_debt<StrategyType>(vault_cap)
    }

    /// returns the debt ratio for StrategyType for vault_id
    /// @param vault_id - the id of the vault in the ManagerAccount resource
    public fun get_strategy_debt_ratio<StrategyType: drop>(vault_id: u64): u64
    acquires ManagerAccount {
        assert_manager_initialized();
        let account = borrow_global<ManagerAccount>(@satay);
        let vault_info = table::borrow(&account.vaults, vault_id);
        let vault_cap = option::borrow(&vault_info.vault_cap);
        vault::debt_ratio<StrategyType>(vault_cap)
    }

    /// returns the credit availale for StrategyType for vault_id
    /// @param vault_id - the id of the vault in the ManagerAccount resource
    public fun get_credit_available<StrategyType: drop, BaseCoin>(vault_id: u64, ): u64
    acquires ManagerAccount {
        assert_manager_initialized();
        let account = borrow_global<ManagerAccount>(@satay);
        let vault_info = table::borrow(&account.vaults, vault_id);
        let vault_cap = option::borrow(&vault_info.vault_cap);
        vault::credit_available<StrategyType, BaseCoin>(vault_cap)
    }

    /// returns the outstanding debt for StrategyType for vault_id
    /// @param vault_id - the id of the vault in the ManagerAccount resource
    public fun get_debt_out_standing<StrategyType: drop, BaseCoin>(vault_id: u64): u64
    acquires ManagerAccount {
        assert_manager_initialized();
        let account = borrow_global<ManagerAccount>(@satay);
        let vault_info = table::borrow(&account.vaults, vault_id);
        let vault_cap = option::borrow(&vault_info.vault_cap);
        vault::debt_out_standing<StrategyType, BaseCoin>(vault_cap)
    }

    /// returns the timestamp of the last harvest for StrategyType for vault_id
    /// @param vault_id - the id of the vault in the ManagerAccount resource
    public fun get_last_report<StrategyType: drop>(vault_id: u64): u64
    acquires ManagerAccount {
        assert_manager_initialized();
        let account = borrow_global<ManagerAccount>(@satay);
        let vault_info = table::borrow(&account.vaults, vault_id);
        let vault_cap = option::borrow(&vault_info.vault_cap);
        vault::last_report<StrategyType>(vault_cap)
    }

    /// returns the type of the strategy coin for StrategyType for vault_id
    /// @param vault_id - the id of the vault in the ManagerAccount resource
    public fun get_strategy_coin_type<StrategyType: drop>(vault_id: u64, ): TypeInfo
    acquires ManagerAccount {
        assert_manager_initialized();
        let account = borrow_global<ManagerAccount>(@satay);
        let vault_info = table::borrow(&account.vaults, vault_id);
        let vault_cap = option::borrow(&vault_info.vault_cap);
        vault::get_strategy_coin_type<StrategyType>(vault_cap)
    }

    /// get the total gain for StrategyType for vault_id
    /// @param vault_id - the id of the vault in the ManagerAccount resource
    public fun get_total_gain<StrategyType: drop, BaseCoin>(vault_id: u64, ): u64
    acquires ManagerAccount {
        assert_manager_initialized();
        let account = borrow_global<ManagerAccount>(@satay);
        let vault_info = table::borrow(&account.vaults, vault_id);
        let vault_cap = option::borrow(&vault_info.vault_cap);
        vault::total_gain<StrategyType>(vault_cap)
    }

    /// get the total loss for StrategyType for vault_id
    /// @param vault_id - the id of the vault in the ManagerAccount resource
    public fun get_total_loss<StrategyType: drop, BaseCoin>(vault_id: u64): u64
    acquires ManagerAccount {
        assert_manager_initialized();
        let account = borrow_global<ManagerAccount>(@satay);
        let vault_info = table::borrow(&account.vaults, vault_id);
        let vault_cap = option::borrow(&vault_info.vault_cap);
        vault::total_loss<StrategyType>(vault_cap)
    }

    // user calculations

    /// returns the amount of VaultCoin minted for an amount of BaseCoin deposited to vault_id
    /// @param vault_id - the id of the vault in the ManagerAccount resource
    /// @param base_coin_amount - the amount of BaseCoin to deposit
    public fun get_vault_coin_amount<BaseCoin>(vault_id: u64, base_coin_amount: u64): u64
    acquires ManagerAccount {
        assert_manager_initialized();
        let account = borrow_global<ManagerAccount>(@satay);
        let vault_info = table::borrow(&account.vaults, vault_id);
        let vault_cap = option::borrow(&vault_info.vault_cap);
        vault::calculate_vault_coin_amount_from_base_coin_amount<BaseCoin>(vault_cap, base_coin_amount)
    }

    /// returns the amount of BaseCoin returned from vault_id by burining an amount of VaultCoin<BaseCoin>
    /// @param vault_id - the id of the vault in the ManagerAccount resource
    /// vault_coin_amount - the amount of VaultCoin<BaseCoin> to burn
    public fun get_base_coin_amount<BaseCoin>(vault_id: u64, vault_coin_amount: u64): u64
    acquires ManagerAccount {
        assert_manager_initialized();
        let account = borrow_global<ManagerAccount>(@satay);
        let vault_info = table::borrow(&account.vaults, vault_id);
        let vault_cap = option::borrow(&vault_info.vault_cap);
        vault::calculate_base_coin_amount_from_vault_coin_amount<BaseCoin>(vault_cap, vault_coin_amount)
    }

    // assert statements

    /// asserts that the ManagerAccount is initialized
    fun assert_manager_initialized() {
        assert!(exists<ManagerAccount>(@satay), ERR_MANAGER);
    }

    /// asserts that the vault_id for a given VaultCapability and VaultCapLock are equal, called by unlock_vault
    /// @param vault_cap - a VaultCapability reference
    /// @param stop_handle - A VaultCapLock reference
    fun assert_vault_cap_and_stop_handle_match<StrategyType: drop>(
        vault_cap: &VaultCapability,
        stop_handle: &VaultCapLock<StrategyType>,
    ) {
        assert!(vault::vault_cap_has_id(vault_cap, stop_handle.vault_id), ERR_VAULT_CAP);
    }

    /// asserts that StrategyType is approved on the vault controlled by vault_cap
    /// @param vault_cap - a VaultCapability reference
    fun assert_strategy_approved<StrategyType: drop>(vault_cap: &VaultCapability) {
        assert!(vault::has_strategy<StrategyType>(vault_cap), ERR_STRATEGY);
    }

    // test functions

    #[test_only]
    public fun open_vault(vault_id: u64): VaultCapability acquires ManagerAccount {
        assert_manager_initialized();
        let account = borrow_global_mut<ManagerAccount>(@satay);
        let vault_info = table::borrow_mut(&mut account.vaults, vault_id);
        option::extract(&mut vault_info.vault_cap)
    }

    #[test_only]
    public fun close_vault(vault_id: u64, vault_cap: VaultCapability) acquires ManagerAccount {
        assert!(
            vault::vault_cap_has_id(&vault_cap, vault_id),
            ERR_VAULT_CAP
        );
        let account = borrow_global_mut<ManagerAccount>(@satay);
        let vault_info = table::borrow_mut(&mut account.vaults, vault_id);
        option::fill(&mut vault_info.vault_cap, vault_cap);
    }

    #[test_only]
    public fun test_lock_vault<StrategyType: drop>(
        vault_id: u64,
        witness: &StrategyType,
    ): (VaultCapability, VaultCapLock<StrategyType>) acquires ManagerAccount {
        lock_vault<StrategyType>(
            vault_id,
            witness
        )
    }

    #[test_only]
    public fun test_unlock_vault<StrategyType: drop>(
        vault_cap: VaultCapability,
        stop_handle: VaultCapLock<StrategyType>,
    ) acquires ManagerAccount {
        unlock_vault<StrategyType>(
            vault_cap,
            stop_handle,
        )
    }

    #[test_only]
    public fun test_approve_strategy<StrategyType: drop, StrategyCoin>(
        vault_manager: &signer,
        vault_id: u64,
        debt_ratio: u64,
        witness: StrategyType,
    ) acquires ManagerAccount {
        approve_strategy<StrategyType, StrategyCoin>(
            vault_manager,
            vault_id,
            debt_ratio,
            &witness
        );
    }

    #[test_only]
    public fun test_update_strategy_debt_ratio<StrategyType: drop>(
        vault_manager: &signer,
        vault_id: u64,
        debt_ratio: u64,
        witness: StrategyType
    ) acquires ManagerAccount {
        update_strategy_debt_ratio<StrategyType>(
            vault_manager,
            vault_id,
            debt_ratio,
            &witness
        );
    }

    #[test_only]
    public fun balance<CoinType>(manager_addr: address, vault_id: u64) : u64 acquires ManagerAccount {
        assert_manager_initialized();
        let account = borrow_global_mut<ManagerAccount>(manager_addr);
        let vault_info = table::borrow_mut(&mut account.vaults, vault_id);
        let vault_cap = option::borrow(&vault_info.vault_cap);
        vault::balance<CoinType>(vault_cap)
    }

    #[test_only]
    public fun test_assert_manager_initialized() {
        assert_manager_initialized();
    }

    #[test_only]
    public fun test_assert_vault_cap_and_stop_handle_match<StrategyType: drop>(
        vault_cap: &VaultCapability,
        stop_handle: &VaultCapLock<StrategyType>,
    ) {
        assert_vault_cap_and_stop_handle_match<StrategyType>(vault_cap, stop_handle);
    }

    #[test_only]
    public fun test_get_vault_address_by_id(vault_id: u64) : address acquires ManagerAccount {
        get_vault_address_by_id(vault_id)
    }
}<|MERGE_RESOLUTION|>--- conflicted
+++ resolved
@@ -15,7 +15,6 @@
 
     friend satay::base_strategy;
 
-<<<<<<< HEAD
     // error codes
 
     /// when ManagerAccount is not initialized
@@ -24,14 +23,6 @@
     const ERR_STRATEGY: u64 = 2;
     /// when the vault id of VaultCapability and VaultCapLock do not match
     const ERR_VAULT_CAP: u64 = 3;
-=======
-    const ERR_NOT_ENOUGH_PRIVILEGES: u64 = 1;
-    const ERR_MANAGER: u64 = 2;
-    const ERR_STRATEGY: u64 = 3;
-    const ERR_COIN: u64 = 4;
-    const ERR_VAULT_CAP: u64 = 5;
-    const ERR_VAULT_NO_STRATEGY: u64 = 6;
->>>>>>> 30207b96
 
     // structs
 
@@ -55,46 +46,30 @@
         vault_id: u64,
     }
 
-<<<<<<< HEAD
     // deployer functions
 
     /// create and store ManagerAccount in deployer account
     /// @param satay - the transaction signer; must be the deployer account
     public entry fun initialize(satay: &signer) {
-=======
-    // create manager account and store in sender's account
-    public entry fun initialize(
-        satay: &signer
-    ) {
         assert!(signer::address_of(satay) == @satay, ERR_NOT_ENOUGH_PRIVILEGES);
         move_to(satay, ManagerAccount {
             vaults: table::new(),
             next_vault_id: 0,
         });
->>>>>>> 30207b96
         global_config::initialize(satay);
         vault::initialize(satay);
     }
 
     // governance functions
 
-<<<<<<< HEAD
     /// create new vault for BaseCoin
     /// @param governance - the transaction signer; must hold governance role in global_config
     /// @param management_fee - the vault's management fee in BPS, charged annually
     /// @param performance_fee - the vault's performance fee in bips, charged on profits
     public entry fun new_vault<BaseCoin>(governance: &signer, management_fee: u64, performance_fee: u64)
     acquires ManagerAccount {
-=======
-    // create new vault for BaseCoin
-    public entry fun new_vault<BaseCoin>(
-        governance: &signer,
-        management_fee: u64,
-        performance_fee: u64
-    ) acquires ManagerAccount {
         global_config::assert_governance(governance);
 
->>>>>>> 30207b96
         assert_manager_initialized();
         let account = borrow_global_mut<ManagerAccount>(@satay);
 
