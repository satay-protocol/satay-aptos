--- conflicted
+++ resolved
@@ -40,22 +40,6 @@
     public entry fun migrate_from<OldStrategy: drop, NewStrategy: drop, NewStrategyCoin>(manager: &signer, vault_id: u64, witness: NewStrategy) {
         let debt_ratio = satay::update_strategy_debt_ratio<OldStrategy>(manager, vault_id, 0);
         initialize<NewStrategy, NewStrategyCoin>(manager, vault_id, debt_ratio, witness);
-    }
-
-    // update the strategy debt ratio
-    public entry fun update_debt_ratio(manager: &signer, vault_id: u64, debt_ratio: u64) {
-        satay::update_strategy_debt_ratio<BaseStrategy>(manager, vault_id, debt_ratio);
-    }
-
-    // revoke the strategy
-    public entry fun revoke(manager: &signer, vault_id: u64) {
-        satay::update_strategy_debt_ratio<BaseStrategy>(manager, vault_id, 0);
-    }
-
-    // migrate to new strategy
-    public entry fun migrate_from<OldStrategy: drop>(manager: &signer, vault_id: u64, seed: vector<u8>) {
-        let debt_ratio = satay::update_strategy_debt_ratio<OldStrategy>(manager, vault_id, 0);
-        initialize(manager, vault_id, seed, debt_ratio);
     }
 
     // called when vault does not have enough BaseCoin in reserves, and must reclaim funds from strategy
@@ -132,11 +116,6 @@
         // profit to report
         if (profit > 0) {
             vault::report_gain<StrategyType>(vault_cap, profit);
-        };
-
-        // profit to report
-        if (profit > 0) {
-            vault::report_gain<BaseStrategy>(&mut vault_cap, profit);
         };
 
         // loss to report, do it before the rest of the calculation
@@ -176,11 +155,6 @@
             );
         };
 
-<<<<<<< HEAD
-        vault::report<BaseStrategy>(&mut vault_cap);
-
-        satay::unlock_vault<BaseStrategy>(manager_addr, vault_cap, stop_handle);
-=======
         vault::report<StrategyType>(vault_cap);
 
         (to_apply, to_liquidate)
@@ -200,7 +174,6 @@
             vault_cap,
             stop_handle
         );
->>>>>>> 2adfffa7
     }
 
     public fun close_vault_for_strategy<StrategyType: drop, StrategyCoin>(
@@ -271,79 +244,11 @@
         satay::lock_vault<StrategyType>(manager_addr, vault_id, witness)
     }
 
-<<<<<<< HEAD
-    #[test_only]
-    public fun test_prepare_return<CoinType, BaseCoin>(manager_addr: address, vault_id: u64): (u64, u64, u64) acquires StrategyCapability {
-        let _witness = BaseStrategy {};
-        let (vault_cap, stop_handle) = satay::lock_vault<BaseStrategy>(manager_addr, vault_id, _witness);
-
-        let coins = staking_pool::claimRewards<CoinType>(@staking_pool_manager);
-        let want_coins = swap_to_want_token<CoinType, BaseCoin>(coins);
-        apply_position<BaseCoin>(manager_addr, want_coins);
-
-        let (profit, loss, debt_payment) = prepare_return<BaseCoin>(&vault_cap, manager_addr);
-
-        satay::unlock_vault<BaseStrategy>(manager_addr, vault_cap, stop_handle);
-
-        (profit, loss, debt_payment)
-    }
-
-    #[test_only]
-    public entry fun test_harvest<CoinType, BaseCoin>(manager_addr: address, vault_id: u64): (u64, u64) acquires StrategyCapability {
-        let _witness = BaseStrategy {};
-        let (vault_cap, stop_handle) = satay::lock_vault<BaseStrategy>(manager_addr, vault_id, _witness);
-
-        let coins = staking_pool::claimRewards<CoinType>(@staking_pool_manager);
-        let want_coins = swap_to_want_token<CoinType, BaseCoin>(coins);
-        apply_position<BaseCoin>(manager_addr, want_coins);
-
-        let (profit, loss, debt_payment) = prepare_return<BaseCoin>(&vault_cap, manager_addr);
-
-        // profit to report
-        if (profit > 0) {
-            vault::report_gain<BaseStrategy>(&mut vault_cap, profit);
-        };
-
-        // loss to report, do it before the rest of the calculation
-        if (loss > 0) {
-            let total_debt = vault::total_debt<BaseStrategy>(&vault_cap);
-            assert!(total_debt >= loss, ERR_LOSS);
-            vault::report_loss<BaseStrategy>(&mut vault_cap, loss);
-        };
-
-        let credit = vault::credit_available<BaseStrategy, BaseCoin>(&vault_cap);
-        let debt = vault::debt_out_standing<BaseStrategy, BaseCoin>(&vault_cap);
-        if (debt_payment > debt) {
-            debt_payment = debt;
-        };
-
-        if (credit > 0 || debt_payment > 0) {
-            vault::update_total_debt<BaseStrategy>(&mut vault_cap, credit, debt_payment);
-            // debt = debt - debt_payment;
-        };
-
-        let total_available = profit + debt_payment;
-
-        if (total_available < credit) { // credit surplus, give to Strategy
-            let coins =  vault::withdraw<BaseCoin>(&vault_cap, credit - total_available);
-            apply_position<BaseCoin>(manager_addr, coins);
-        } else { // credit deficit, take from Strategy
-            let coins = liquidate_position<BaseCoin>(manager_addr, total_available - credit);
-            vault::deposit<BaseCoin>(&vault_cap, coins);
-        };
-
-        vault::report<BaseStrategy>(&mut vault_cap);
-
-        satay::unlock_vault<BaseStrategy>(manager_addr, vault_cap, stop_handle);
-
-        (total_available, credit)
-=======
     fun close_vault<StrategyType: drop>(
         manager_addr: address,
         vault_cap: VaultCapability,
         stop_handle: VaultCapLock
     ) {
         satay::unlock_vault<StrategyType>(manager_addr, vault_cap, stop_handle);
->>>>>>> 2adfffa7
     }
 }