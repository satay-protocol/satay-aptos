module satay::vault {
    use std::signer;
    use std::string;
    use std::option;

    use aptos_framework::account::{Self, SignerCapability};
    use aptos_framework::coin::{Self, Coin, MintCapability, BurnCapability, FreezeCapability};
    use aptos_std::type_info::{TypeInfo};
    use aptos_std::type_info;
    use satay::dao_storage;
    use aptos_framework::timestamp;

    friend satay::satay;
    friend satay::base_strategy;

    const MAX_BPS: u64 = 10000; // 100%
    const MANAGEMENT_FEE: u64 = 200; // 2%
    const PERFORMANCE_FEE: u64 = 5000; // 50%
    const SECS_PER_YEAR: u64 = 31556952; // 365.2425 days

    const ERR_NO_USER_POSITION: u64 = 101;
    const ERR_NOT_ENOUGH_USER_POSITION: u64 = 102;
    const ERR_COIN: u64 = 103;
    const ERR_NOT_REGISTERED_USER: u64 = 104;
    const ERR_STRATEGY_NOT_REGISTERED: u64 = 105;
    const ERR_INVALID_DEBT_RATIO: u64 = 106;

    struct CoinStore<phantom CoinType> has key {
        coin: Coin<CoinType>
    }

    struct Vault has key {
        base_coin_type: TypeInfo,
        debt_ratio: u64,
        total_debt: u64,
    }

    struct VaultCapability has store, drop {
        storage_cap: SignerCapability,
        vault_id: u64,
        vault_addr: address,
    }

    struct Caps<phantom CoinType> has key {
        mint_cap: MintCapability<CoinType>,
        freeze_cap: FreezeCapability<CoinType>,
        burn_cap: BurnCapability<CoinType>
    }

    struct VaultCoin<phantom BaseCoin> has key {}

    struct VaultStrategy<phantom StrategyType> has key, store {
        base_coin_type: TypeInfo,
        debt_ratio: u64,
        total_debt: u64,
        total_gain: u64,
        total_loss: u64,
        last_report: u64
    }

    // for satay

    // create new vault with BaseCoin as its base coin type
    public(friend) fun new<BaseCoin>(vault_owner: &signer, seed: vector<u8>, vault_id: u64): VaultCapability {
        // create a resource account for the vault managed by the sender
        let (vault_acc, storage_cap) = account::create_resource_account(vault_owner, seed);

        // create a new vault and move it to the vault account
        let vault = Vault {
            base_coin_type: type_info::type_of<BaseCoin>(),
            debt_ratio: 0,
            total_debt: 0,
        };
        move_to(&vault_acc, vault);

        // initialize vault coin and move vault caps to vault owner
        let (burn_cap,
            freeze_cap,
            mint_cap
        ) = coin::initialize<VaultCoin<BaseCoin>>(
            vault_owner,
            string::utf8(b"Vault Token"),
            string::utf8(b"Vault"),
            8,
            true
        );
        move_to(&vault_acc, Caps<VaultCoin<BaseCoin>> { mint_cap, freeze_cap, burn_cap});

        // create vault capability and use it to add BaseCoin to coin storage
        let vault_cap = VaultCapability {
            storage_cap,
            vault_addr: signer::address_of(&vault_acc),
            vault_id,
        };
        add_coin<BaseCoin>(&vault_cap);

        // register vault with dao_storage
        dao_storage::register<VaultCoin<BaseCoin>>(&vault_acc);
        // return vault_cap to be stored in vaults table on Satay module
        vault_cap
    }

    // deposit base_coin into the vault
    // called by satay module
    public(friend) fun deposit_as_user<BaseCoin>(
        user: &signer,
        vault_cap: &VaultCapability,
        base_coin: Coin<BaseCoin>
    ) acquires Vault, CoinStore, Caps {
        let vault = borrow_global_mut<Vault>(vault_cap.vault_addr);

        // ensure that BaseCoin is the base coin type of the vault
        assert!(vault.base_coin_type == type_info::type_of<BaseCoin>(), ERR_COIN);

        // mint share amount
        let share_token_amount = coin::value(&base_coin);
        let total_base_coin_amount = total_assets<BaseCoin>(vault_cap);
        let total_supply = option::get_with_default<u128>(&coin::supply<VaultCoin<BaseCoin>>(), 0);
        if (total_supply != 0) {
            share_token_amount = (total_supply as u64) * coin::value(&base_coin) / total_base_coin_amount;
        };
        mint_vault_coin<BaseCoin>(user, vault_cap, share_token_amount);
        deposit(vault_cap, base_coin);
    }

    // withdraw base_coin from the vault
    // ensure that BaseCoin is the base coin type of the vault
    public(friend) fun withdraw_as_user<BaseCoin>(
        user: &signer,
        vault_cap: &VaultCapability,
        amount: u64
    ): Coin<BaseCoin> acquires CoinStore, Vault, Caps {
        let vault = borrow_global_mut<Vault>(vault_cap.vault_addr);

        assert!(vault.base_coin_type == type_info::type_of<BaseCoin>(), ERR_COIN);

        let total_supply = option::get_with_default<u128>(&coin::supply<VaultCoin<BaseCoin>>(), 0);
        let withdraw_amount = total_assets<BaseCoin>(vault_cap) * amount / (total_supply as u64);
        burn_vault_coins<BaseCoin>(user, vault_cap, amount);
        withdraw<BaseCoin>(vault_cap, withdraw_amount)
    }

    // approves strategy for vault
    public(friend) fun approve_strategy<StrategyType: drop>(
        vault_cap: &VaultCapability,
        position_type: TypeInfo,
        debt_ratio: u64
    ) acquires Vault {
        let vault = borrow_global_mut<Vault>(vault_cap.vault_addr);

        // check if the strategy's updated debt ratio is valid
        assert!(vault.debt_ratio + debt_ratio <= MAX_BPS, ERR_INVALID_DEBT_RATIO);

        // create a new strategy
        let vault_acc = account::create_signer_with_capability(&vault_cap.storage_cap);
        move_to(&vault_acc, VaultStrategy<StrategyType> { 
            base_coin_type: position_type, 
            debt_ratio,
            total_debt: 0,
            total_gain: 0,
            total_loss: 0,
            last_report: timestamp::now_seconds()
        });

        // update vault params
        vault.debt_ratio = vault.debt_ratio + debt_ratio;
    }

    // update strategy debt ratio
    public(friend) fun update_strategy_debt_ratio<StrategyType: drop>(
        vault_cap: &VaultCapability,
        debt_ratio: u64
    ): u64 acquires Vault, VaultStrategy {
        let vault = borrow_global_mut<Vault>(vault_cap.vault_addr);
        let strategy = borrow_global_mut<VaultStrategy<StrategyType>>(vault_cap.vault_addr);
        let old_debt_ratio = strategy.debt_ratio;

        vault.debt_ratio = vault.debt_ratio - old_debt_ratio + debt_ratio;
        strategy.debt_ratio = debt_ratio;

        // check if the strategy's updated debt ratio is valid
        assert!(vault.debt_ratio <= MAX_BPS, ERR_INVALID_DEBT_RATIO);

        old_debt_ratio
    }

    // for strategies

    // create a new CoinStore for CoinType
    public(friend) fun add_coin<CoinType>(vault_cap: &VaultCapability) {
        let owner = account::create_signer_with_capability(&vault_cap.storage_cap);
        move_to(
            &owner,
            CoinStore<CoinType> { coin: coin::zero() }
        );
    }

    // deposit coin of CoinType into the vault
    public(friend) fun deposit<CoinType>(vault_cap: &VaultCapability, coin: Coin<CoinType>) acquires CoinStore {
        let store = borrow_global_mut<CoinStore<CoinType>>(vault_cap.vault_addr);
        coin::merge(&mut store.coin, coin);
    }

    // withdraw coin of CoinType from the vault
    public(friend) fun withdraw<CoinType>(vault_cap: &VaultCapability, amount: u64): Coin<CoinType> acquires CoinStore {
        let store = borrow_global_mut<CoinStore<CoinType>>(vault_cap.vault_addr);
        coin::extract(&mut store.coin, amount)
    }

    // assesses fees when strategies return a profit
    public(friend) fun assess_fees<StrategyType : drop, BaseCoin>(
        gain: u64,
        delegated_assets: u64,
        vault_cap: &VaultCapability,
        _witness: StrategyType
    ) acquires VaultStrategy, Vault, CoinStore, Caps {
        let strategy = borrow_global_mut<VaultStrategy<StrategyType>>(vault_cap.vault_addr);

        let duration = timestamp::now_seconds() - strategy.last_report;

        if (duration == 0 || gain == 0) {
            return
        };

        let management_fee_amount = (
            (
                (strategy.total_debt - delegated_assets)
                    * duration
                    * MANAGEMENT_FEE
            )
                / MAX_BPS
                / SECS_PER_YEAR
        );
        let performance_fee_amount = gain * PERFORMANCE_FEE / MAX_BPS;

        let total_fee_amount = management_fee_amount + performance_fee_amount;
        if (total_fee_amount > gain) {
            total_fee_amount = gain;
        };

        // calculate amount of share tokens to mint
        let share_token_amount = 0;
        let total_supply = option::get_with_default<u128>(&coin::supply<VaultCoin<BaseCoin>>(), 0);
        if (total_supply != 0) {
            share_token_amount =  total_fee_amount * (total_supply as u64) / total_assets<BaseCoin>(vault_cap);
        };

        // mint vault coins to dao storage
        let caps = borrow_global<Caps<VaultCoin<BaseCoin>>>(vault_cap.vault_addr);
        let coins = coin::mint<VaultCoin<BaseCoin>>(share_token_amount, &caps.mint_cap);
        dao_storage::deposit<VaultCoin<BaseCoin>>(vault_cap.vault_addr, coins);
    }

    // update vault and strategy total_debt, given credit and debt_payment amounts
    public(friend) fun update_total_debt<StrategyType: drop>(vault_cap: &mut VaultCapability, credit: u64, debt_payment: u64) acquires Vault, VaultStrategy {
        let vault = borrow_global_mut<Vault>(vault_cap.vault_addr);
        let strategy = borrow_global_mut<VaultStrategy<StrategyType>>(vault_cap.vault_addr);

        vault.total_debt = vault.total_debt + credit - debt_payment;
        strategy.total_debt = strategy.total_debt + credit - debt_payment;
    }

    // report a gain for StrategyType
    public(friend) fun report_gain<StrategyType: drop>(vault_cap: &mut VaultCapability, profit: u64) acquires VaultStrategy {
        let strategy = borrow_global_mut<VaultStrategy<StrategyType>>(vault_cap.vault_addr);
        strategy.total_gain = strategy.total_gain + profit;
    }

    // report a loss for StrategyType
    public(friend) fun report_loss<StrategyType: drop>(vault_cap: &mut VaultCapability, loss: u64) acquires Vault, VaultStrategy {
        let vault = borrow_global_mut<Vault>(vault_cap.vault_addr);
        let strategy = borrow_global_mut<VaultStrategy<StrategyType>>(vault_cap.vault_addr);

        if (vault.debt_ratio != 0) {
            let ratio_change = loss * vault.debt_ratio / vault.total_debt;
            if (ratio_change > strategy.debt_ratio) {
                ratio_change = strategy.debt_ratio;
            };
            strategy.debt_ratio = strategy.debt_ratio - ratio_change;
            vault.debt_ratio = vault.debt_ratio - ratio_change;
        };

        strategy.total_loss = strategy.total_loss + loss;
        strategy.total_debt = strategy.total_debt - loss;
        vault.total_debt = vault.total_debt - loss;
    }

    // report time for StrategyType
<<<<<<< HEAD
    public fun report<StrategyType: drop>(vault_cap: &mut VaultCapability) acquires VaultStrategy {
=======
    public(friend) fun report<StrategyType: drop>(vault_cap: &mut VaultCapability) acquires VaultStrategy {
>>>>>>> 2adfffa7
        let strategy = borrow_global_mut<VaultStrategy<StrategyType>>(vault_cap.vault_addr);
        strategy.last_report = timestamp::now_seconds();
    }

    // getters

    // check if a vault has a CoinStore for CoinType
    public fun has_coin<CoinType>(vault_cap: &VaultCapability): bool {
        exists<CoinStore<CoinType>>(vault_cap.vault_addr)
    }

    // check if vault of vault_cap has StrategyType
    public fun has_strategy<StrategyType: drop>(vault_cap: &VaultCapability) : bool {
        let vault_acc = account::create_signer_with_capability(&vault_cap.storage_cap);
        exists<VaultStrategy<StrategyType>>(signer::address_of(&vault_acc))
    }

    // check if vault_id matches the vault_id of vault_cap
    public fun vault_cap_has_id(vault_cap: &VaultCapability, vault_id: u64): bool {
        vault_cap.vault_id == vault_id
    }

    // gets the total assets of the vault, including the stored coins and debt with strategies
    public fun total_assets<CoinType>(vault_cap: &VaultCapability): u64 acquires Vault, CoinStore {
        let vault = borrow_global<Vault>(vault_cap.vault_addr);

        let store = borrow_global<CoinStore<CoinType>>(vault_cap.vault_addr);
        vault.total_debt + coin::value(&store.coin)
    }

    // gets amount of tokens in vault StrategyType has access to as a credit line
    public fun credit_available<StrategyType: drop, CoinType>(vault_cap: &VaultCapability): u64 acquires Vault, VaultStrategy, CoinStore {
        let vault = borrow_global<Vault>(vault_cap.vault_addr);
        let strategy = borrow_global<VaultStrategy<StrategyType>>(vault_cap.vault_addr);

        let vault_debt_ratio = vault.debt_ratio;
        let vault_total_debt = vault.total_debt;
        let vault_total_assets = total_assets<CoinType>(vault_cap);
        let vault_debt_limit = vault_debt_ratio * vault_total_assets / MAX_BPS;
        let strategy_debt_limit = strategy.debt_ratio * vault_total_assets / MAX_BPS;
        let strategy_total_debt = strategy.total_debt;

        if (strategy_debt_limit <= strategy_total_debt || vault_debt_limit <= vault_total_debt) {
            return 0
        };

        let strategy_credit_available = strategy_debt_limit - strategy_total_debt;
        let store = borrow_global<CoinStore<CoinType>>(vault_cap.vault_addr);
        let balance = coin::value(&store.coin);

        if (strategy_credit_available > (vault_debt_limit - vault_total_debt)) {
            strategy_credit_available = vault_debt_limit - vault_total_debt;
        };
        if (strategy_credit_available > balance) {
            strategy_credit_available = balance;
        };

        strategy_credit_available
    }

    // determines if StrategyType is past its debt limit and if any tokens should be withdrawn to the Vault
    // returns the amount of strategy debt over its limit
    public fun debt_out_standing<StrategyType: drop, CoinType>(vault_cap: &VaultCapability): u64 acquires Vault, VaultStrategy, CoinStore {
        let vault = borrow_global<Vault>(vault_cap.vault_addr);
        let strategy = borrow_global<VaultStrategy<StrategyType>>(vault_cap.vault_addr);

        if (vault.debt_ratio == 0) {
            return strategy.total_debt
        };

        let vault_total_assets = total_assets<CoinType>(vault_cap);
        let strategy_debt_limit = strategy.debt_ratio * vault_total_assets / MAX_BPS;
        let strategy_total_debt = strategy.total_debt;

        if (strategy_total_debt <= strategy_debt_limit) {
            0
        } else {
            strategy_total_debt - strategy_debt_limit
        }
    }

    // gets the total debt for a given StrategyType
    public fun total_debt<StrategyType: drop>(vault_cap: &VaultCapability) : u64 acquires VaultStrategy {
        let strategy = borrow_global<VaultStrategy<StrategyType>>(vault_cap.vault_addr);
        strategy.total_debt
    }

    // gets the debt ratio for a given StrategyType
    public fun debt_ratio<StrategyType: drop>(vault_cap: &VaultCapability) : u64 acquires VaultStrategy {
        let strategy = borrow_global<VaultStrategy<StrategyType>>(vault_cap.vault_addr);
        strategy.debt_ratio
    }

    // check the CoinType balance of the vault
    public fun balance<CoinType>(vault_cap: &VaultCapability): u64 acquires CoinStore {
        let store = borrow_global_mut<CoinStore<CoinType>>(vault_cap.vault_addr);
        coin::value(&store.coin)
    }

    // check if user_address has store for VaultCoin
    public fun is_vault_coin_registered<CoinType>(user_address : address): bool {
        coin::is_account_registered<VaultCoin<CoinType>>(user_address)
    }

    // gets balance of vault_coin for a particular user_address
    public fun vault_coin_balance<CoinType>(user_address : address): u64 {
        coin::balance<VaultCoin<CoinType>>(user_address)
    }

    // gets the amount of BaseCoin a user to which user has claim
    public fun get_user_amount<BaseCoin>(vault_cap: &VaultCapability, user_addr: address) : u64 acquires Vault, CoinStore {
        let total_assets = total_assets<BaseCoin>(vault_cap);
        let user_share_amount = coin::balance<VaultCoin<BaseCoin>>(user_addr);
        let share_total_supply_option = coin::supply<VaultCoin<BaseCoin>>();
        let share_total_supply = option::get_with_default<u128>(&share_total_supply_option, 0);
        total_assets * user_share_amount / (share_total_supply as u64)
    }

    // calculates amount of BaseCoin to return given an amount of VaultCoin to burn
    public fun calculate_base_coin_amount_from_share<BaseCoin>(vault_cap: &VaultCapability, share: u64) : u64 acquires Vault, CoinStore {
        let total_assets = total_assets<BaseCoin>(vault_cap);
        let share_total_supply_option = coin::supply<VaultCoin<BaseCoin>>();
        let share_total_supply = option::get_with_default<u128>(&share_total_supply_option, 0);
        total_assets * share / (share_total_supply as u64)
    }

    // calculates proportion of StrategyCoin to liquidate given an amount of VaultCoin
    public fun calculate_strategy_coin_amount_from_share<BaseCoin, StrategyCoin>(
        vault_cap: &VaultCapability,
        share: u64
    ) : u64 acquires CoinStore {
        let total_assets = balance<StrategyCoin>(vault_cap);
        let share_total_supply_option = coin::supply<VaultCoin<BaseCoin>>();
        let share_total_supply = option::get_with_default<u128>(&share_total_supply_option, 0);
        total_assets * share / (share_total_supply as u64)
    }

    // gets vault address from vault_cap
    public fun get_vault_addr(vault_cap: &VaultCapability): address {
        vault_cap.vault_addr
    }

    // private functions

    // mint vault coin shares to user
    // called by deposit_as_user
    fun mint_vault_coin<BaseCoin>(user: &signer, vault_cap: &VaultCapability, amount: u64) acquires Caps {
        let caps = borrow_global<Caps<VaultCoin<BaseCoin>>>(vault_cap.vault_addr);
        let coins = coin::mint<VaultCoin<BaseCoin>>(amount, &caps.mint_cap);
        if(!is_vault_coin_registered<BaseCoin>(signer::address_of(user))){
            coin::register<VaultCoin<BaseCoin>>(user);
        };
        coin::deposit(signer::address_of(user), coins);
    }

    // burn vault coin from user
    // called by withdraw_as_user
    fun burn_vault_coins<BaseCoin>(user: &signer, vault_cap: &VaultCapability, amount: u64) acquires Caps {
        let caps = borrow_global<Caps<VaultCoin<BaseCoin>>>(vault_cap.vault_addr);
        coin::burn(coin::withdraw<VaultCoin<BaseCoin>>(user, amount), &caps.burn_cap);
    }

    // test functions

    #[test_only]
    public fun new_test<BaseCoin>(vault_owner: &signer, seed: vector<u8>, vault_id: u64): VaultCapability {
        // create a resource account for the vault managed by the sender
        let (vault_acc, storage_cap) = account::create_resource_account(vault_owner, seed);

        // create a new vault and move it to the vault account
        move_to(
            &vault_acc,
            Vault {
                base_coin_type: type_info::type_of<BaseCoin>(),
                debt_ratio: 0,
                total_debt: 0
            }
        );

        // initialize vault coin and destroy freeze cap
        let (
            burn_cap,
            freeze_cap,
            mint_cap
        ) = coin::initialize<VaultCoin<BaseCoin>>(
            vault_owner,
            string::utf8(b"Vault Token"),
            string::utf8(b"Vault"),
            8,
            true
        );
        move_to(&vault_acc, Caps<VaultCoin<BaseCoin>> { mint_cap, freeze_cap, burn_cap});

        // create vault capability with storage cap and mint/burn capability
        let vault_cap = VaultCapability {
            storage_cap,
            vault_addr: signer::address_of(&vault_acc),
            vault_id,
        };
        add_coin<BaseCoin>(&vault_cap);
        vault_cap
    }

    #[test_only]
    public fun test_deposit_as_user<BaseCoin>(
        user: &signer,
        vault_cap: &VaultCapability,
        base_coin: Coin<BaseCoin>
    ) acquires Vault, CoinStore, Caps {
        deposit_as_user(user, vault_cap, base_coin);
    }

    #[test_only]
    public fun test_withdraw_as_user<BaseCoin>(
        user: &signer,
        vault_cap: &VaultCapability,
        amount: u64
    ) : Coin<BaseCoin> acquires Vault, CoinStore, Caps {
        withdraw_as_user(user, vault_cap, amount)
    }

    #[test_only]
    public fun test_deposit<CoinType>(
        vault_cap: &VaultCapability,
        coins: Coin<CoinType>
    ) acquires CoinStore {
        deposit(vault_cap, coins);
    }

    #[test_only]
    public fun test_withdraw<CoinType>(
        vault_cap: &VaultCapability,
        amount: u64
    ) : Coin<CoinType> acquires CoinStore {
        withdraw<CoinType>(vault_cap, amount)
    }

    #[test_only]
    public fun test_approve_strategy<StrategyType: drop>(
        vault_cap: &VaultCapability,
        position_type: TypeInfo,
        debt_ratio: u64
    ) acquires Vault {
        approve_strategy<StrategyType>(vault_cap, position_type, debt_ratio);
    }
}<|MERGE_RESOLUTION|>--- conflicted
+++ resolved
@@ -286,11 +286,7 @@
     }
 
     // report time for StrategyType
-<<<<<<< HEAD
-    public fun report<StrategyType: drop>(vault_cap: &mut VaultCapability) acquires VaultStrategy {
-=======
     public(friend) fun report<StrategyType: drop>(vault_cap: &mut VaultCapability) acquires VaultStrategy {
->>>>>>> 2adfffa7
         let strategy = borrow_global_mut<VaultStrategy<StrategyType>>(vault_cap.vault_addr);
         strategy.last_report = timestamp::now_seconds();
     }
