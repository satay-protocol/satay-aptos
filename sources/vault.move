--- conflicted
+++ resolved
@@ -53,7 +53,6 @@
     /// when a user depoisits to a frozen vault
     const ERR_VAULT_FROZEN: u64 = 106;
 
-<<<<<<< HEAD
     /// when the vault manager tries to unfreeze a frozen vault
     const ERR_VAULT_NOT_FROZEN: u64 = 107;
 
@@ -64,12 +63,10 @@
     /// @field coin - the stored coins
     /// @field deposit_events - event handle for deposit events
     /// @field withdraw_events - event handle for withdraw events
-=======
     struct VaultCoinCap has key {
         vault_coin_account_cap: SignerCapability
     }
 
->>>>>>> 30207b96
     struct CoinStore<phantom CoinType> has key {
         coin: Coin<CoinType>,
         deposit_events: EventHandle<DepositEvent>,
